--- conflicted
+++ resolved
@@ -11,11 +11,7 @@
     "lib/guida.js",
     "lib/guida.min.js",
     "elm-stuff",
-<<<<<<< HEAD
-    "guida-stuff"
-=======
     "guida-stuff",
->>>>>>> a5807eb4
   ]),
   { files: ["**/*.{js,mjs,cjs}"] },
   { files: ["**/*.js"], languageOptions: { sourceType: "commonjs" } },
