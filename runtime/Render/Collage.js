--- conflicted
+++ resolved
@@ -80,22 +80,6 @@
 }
 
 function gradient(ctx, grad) {
-<<<<<<< HEAD
-    var g, p1, p2;
-    if (grad.ctor === 'Linear') {
-        p1 = grad._1; p2 = grad._2;
-        g = ctx.createLinearGradient(p1._0, p1._1, p2._0, p2._1);
-    } else {
-        p1 = grad._1; p2 = grad._3;
-        g = ctx.createRadialGradient(p1._0, p1._1, grad._2, p2._0, p2._1, grad._4);
-    }
-    var stops = fromList(grad._0);
-    for (var i = stops.length; i--; ) {
-        var stop = stops[i];
-        g.addColorStop(stop._0, extract(stop._1));
-    }
-    return g;
-=======
   var g;
   var stops = [];
   if (grad.ctor === 'Linear') {
@@ -113,7 +97,6 @@
     g.addColorStop(stop._0, extract(stop._1));
   }
   return g;
->>>>>>> 4bb23bc9
 }
 
 function drawShape(redo, ctx, style, path) {
@@ -153,27 +136,6 @@
     ctx.beginPath();
     var f = form.form;
     switch(f.ctor) {
-<<<<<<< HEAD
-        case 'FPath' : drawLine(ctx, f._0, f._1); break;
-        case 'FShape':
-            if (f._0.ctor === 'Left') {
-                f._1.closed = true;
-                drawLine(ctx, f._0._0, f._1);
-            } else {
-                drawShape(redo, ctx, f._0._0, f._1);
-            }
-            break;
-        case 'FImage': drawImage(redo, ctx, f); break;
-        case 'FGroup':
-            ctx.save();
-            var m = f._0;
-                // stack.push(makeTransform(x, y, theta, scale, m));
-            ctx.transform(m[0], m[3], m[1], m[4], m[2], m[5]);
-            renderForms(stack, redo, ctx, f._1);
-                // stack.pop();
-            ctx.restore();
-            break;
-=======
     case 'FPath' : drawLine(ctx, f._0, f._1); break;
     case 'FImage': drawImage(redo, ctx, f); break;
     case 'FShape':
@@ -184,7 +146,6 @@
             drawShape(redo, ctx, f._0._0, f._1);
         }
 	break;
->>>>>>> 4bb23bc9
     }
     ctx.restore();
 }
@@ -220,12 +181,6 @@
     return { peekNext:peekNext, next:next };
 }
 
-<<<<<<< HEAD
-function renderForms(stack, redo, ctx, forms) {
-    var fs = fromList(forms);
-    for (var i = 0, len = fs.length; i < len; ++i) {
-        renderForm(stack, redo, ctx, fs[i]);
-=======
 function stepper(forms) {
     var ps = [stepperHelp(forms)];
     var matrices = [];
@@ -236,7 +191,6 @@
             if (formType = ps[i].peekNext()) return formType;
         }
         return '';
->>>>>>> 4bb23bc9
     }
     // assumes that there is a next element
     function next(ctx) {
@@ -369,15 +323,7 @@
             renderForm(function() { update(div, model, model); }, ctx, form);
         }
     }
-<<<<<<< HEAD
-    var ctx = node.getContext('2d');
-    var w = newModel.w, h = newModel.h;
-    ctx.clearRect(-w/2, -h/2, w, h);
-    var redo = function(){ renderForms( [], this, ctx, newModel.forms ); };
-    renderForms( [], redo, ctx, newModel.forms );
-=======
     return div;
->>>>>>> 4bb23bc9
 }
 
 return { render:render, update:update };
