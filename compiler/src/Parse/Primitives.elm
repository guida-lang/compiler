module Parse.Primitives exposing
    ( Col
    , PErr(..)
    , POk(..)
    , Parser(..)
    , Row
    , Snippet(..)
    , State(..)
    , Status(..)
    , addEnd
    , addLocation
    , apply
    , bind
    , fmap
    , fromByteString
    , fromSnippet
    , getCharWidth
    , getCol
    , getIndent
    , getPosition
    , inContext
    , isWord
    , oneOf
    , oneOfWithFallback
    , pure
    , setIndent
    , snippetDecoder
    , snippetEncoder
    , specialize
    , unsafeIndex
    , withBacksetIndent
    , withIndent
    , word1
    , word2
    )

import Bytes.Encode
import Json.Decode as Decode
import Json.Encode as Encode
import Reporting.Annotation as A



-- PARSER


type Parser x a
    = Parser (State -> Result (PErr x) (POk a))


type POk a
    = POk Status a State


type PErr x
    = PErr Status Row Col (Row -> Col -> x)


type Status
    = Consumed
    | Empty


type State
    = -- PERF try taking some out to avoid allocation
      State String Int Int Int Row Col


type alias Row =
    Int


type alias Col =
    Int



-- FUNCTOR


fmap : (a -> b) -> Parser x a -> Parser x b
fmap f (Parser parser) =
    Parser
        (parser
            >> Result.map
                (\(POk status a state) ->
                    POk status (f a) state
                )
        )



-- APPLICATIVE


apply : Parser x a -> Parser x (a -> b) -> Parser x b
apply (Parser parserArg) (Parser parserFunc) =
    Parser <|
        \state ->
            Result.andThen
                (\(POk _ func s1) ->
                    case parserArg s1 of
                        Ok (POk status arg s2) ->
                            Ok (POk status (func arg) s2)

                        Err err ->
                            Err err
                )
                (parserFunc state)



-- ONE OF


oneOf : (Row -> Col -> x) -> List (Parser x a) -> Parser x a
oneOf toError parsers =
    Parser <|
        \state ->
            oneOfHelp state toError parsers


oneOfHelp : State -> (Row -> Col -> x) -> List (Parser x a) -> Result (PErr x) (POk a)
oneOfHelp state toError parsers =
    case parsers of
        (Parser parser) :: remainingParsers ->
            case parser state of
                Err (PErr Empty _ _ _) ->
                    oneOfHelp state toError remainingParsers

                result ->
                    result

        [] ->
            let
                (State _ _ _ _ row col) =
                    state
            in
            Err (PErr Empty row col toError)



-- ONE OF WITH FALLBACK


oneOfWithFallback : List (Parser x a) -> a -> Parser x a
oneOfWithFallback parsers fallback =
    Parser (\state -> oowfHelp state parsers fallback)


oowfHelp : State -> List (Parser x a) -> a -> Result (PErr x) (POk a)
oowfHelp state parsers fallback =
    case parsers of
        [] ->
            Ok (POk Empty fallback state)

        (Parser parser) :: remainingParsers ->
            case parser state of
                Err (PErr Empty _ _ _) ->
                    oowfHelp state remainingParsers fallback

                result ->
                    result



-- MONAD


pure : a -> Parser x a
pure value =
    Parser (\state -> Ok (POk Empty value state))


bind : (a -> Parser x b) -> Parser x a -> Parser x b
bind callback (Parser parserA) =
    Parser <|
        \state ->
            Result.andThen
                (\(POk _ a s) ->
                    case callback a of
                        Parser parserB ->
                            parserB s
                )
                (parserA state)



-- FROM BYTESTRING


fromByteString : Parser x a -> (Row -> Col -> x) -> String -> Result x a
fromByteString (Parser parser) toBadEnd src =
    let
        initialState =
            State src 0 (String.length src) 0 1 1
    in
    case parser initialState of
        Ok (POk _ a state) ->
            toOk toBadEnd a state

        Err (PErr _ row col toError) ->
            toErr row col toError


toOk : (Row -> Col -> x) -> a -> State -> Result x a
toOk toBadEnd a (State _ pos end _ row col) =
    if pos == end then
        Ok a

    else
        Err (toBadEnd row col)


toErr : Row -> Col -> (Row -> Col -> x) -> Result x a
toErr row col toError =
    Err (toError row col)



-- FROM SNIPPET


type Snippet
    = Snippet
        { fptr : String
        , offset : Int
        , length : Int
        , offRow : Row
        , offCol : Col
        }


fromSnippet : Parser x a -> (Row -> Col -> x) -> Snippet -> Result x a
fromSnippet (Parser parser) toBadEnd (Snippet { fptr, offset, length, offRow, offCol }) =
    let
        initialState =
            State fptr offset (offset + length) 0 offRow offCol
    in
    case parser initialState of
        Ok (POk _ a state) ->
            toOk toBadEnd a state

        Err (PErr _ row col toError) ->
            toErr row col toError



-- POSITION


getCol : Parser x Int
getCol =
    Parser <|
        \((State _ _ _ _ _ col) as state) ->
            Ok (POk Empty col state)


getPosition : Parser x A.Position
getPosition =
    Parser <|
        \((State _ _ _ _ row col) as state) ->
            Ok (POk Empty (A.Position row col) state)


addLocation : Parser x a -> Parser x (A.Located a)
addLocation (Parser parser) =
    Parser <|
        \((State _ _ _ _ sr sc) as state) ->
            case parser state of
                Ok (POk status a ((State _ _ _ _ er ec) as s)) ->
                    Ok (POk status (A.At (A.Region (A.Position sr sc) (A.Position er ec)) a) s)

                Err err ->
                    Err err


addEnd : A.Position -> a -> Parser x (A.Located a)
addEnd start value =
    Parser <|
        \((State _ _ _ _ row col) as state) ->
            Ok (POk Empty (A.at start (A.Position row col) value) state)



-- INDENT


getIndent : Parser x Int
getIndent =
    Parser <|
        \((State _ _ _ indent _ _) as state) ->
            Ok (POk Empty indent state)


setIndent : Int -> Parser x ()
setIndent indent =
    Parser <|
        \(State src pos end _ row col) ->
            let
                newState =
                    State src pos end indent row col
            in
            Ok (POk Empty () newState)


withIndent : Parser x a -> Parser x a
withIndent (Parser parser) =
    Parser <|
        \(State src pos end oldIndent row col) ->
            case parser (State src pos end col row col) of
                Ok (POk status a (State s p e _ r c)) ->
                    Ok (POk status a (State s p e oldIndent r c))

                Err err ->
                    Err err


withBacksetIndent : Int -> Parser x a -> Parser x a
withBacksetIndent backset (Parser parser) =
    Parser <|
        \(State src pos end oldIndent row col) ->
            case parser (State src pos end (col - backset) row col) of
                Ok (POk status a (State s p e _ r c)) ->
                    Ok (POk status a (State s p e oldIndent r c))

                Err err ->
                    Err err



-- CONTEXT


inContext : (x -> Row -> Col -> y) -> Parser y start -> Parser x a -> Parser y a
inContext addContext (Parser parserStart) (Parser parserA) =
    Parser <|
        \state ->
            case parserStart state of
                Ok (POk _ _ okState) ->
                    case parserA okState of
                        Ok res ->
                            Ok res

                        Err (PErr status r c tx) ->
                            Err (PErr status r c (addContext (tx r c)))

                Err err ->
                    Err err


specialize : (x -> Row -> Col -> y) -> Parser x a -> Parser y a
specialize addContext (Parser parser) =
    Parser <|
        \state ->
            case parser state of
                Ok res ->
                    Ok res

                Err (PErr status r c tx) ->
                    Err (PErr status r c (addContext (tx r c)))



-- SYMBOLS


word1 : Char -> (Row -> Col -> x) -> Parser x ()
word1 word toError =
    Parser <|
        \(State src pos end indent row col) ->
            if pos < end && unsafeIndex src pos == word then
                let
                    newState =
                        State src (pos + 1) end indent row (col + 1)
                in
                Ok (POk Consumed () newState)

            else
                Err (PErr Empty row col toError)


word2 : Char -> Char -> (Row -> Col -> x) -> Parser x ()
word2 w1 w2 toError =
    Parser <|
        \(State src pos end indent row col) ->
            let
                pos1 =
                    pos + 1
            in
            if pos < end && unsafeIndex src pos == w1 && unsafeIndex src pos1 == w2 then
                let
                    newState =
                        State src (pos + 2) end indent row (col + 2)
                in
                Ok (POk Consumed () newState)

            else
                Err (PErr Empty row col toError)



-- LOW-LEVEL CHECKS


unsafeIndex : String -> Int -> Char
unsafeIndex str index =
    case String.uncons (String.dropLeft index str) of
        Just ( char, _ ) ->
            char

        Nothing ->
            Debug.todo "Error on unsafeIndex!"


isWord : String -> Int -> Int -> Char -> Bool
isWord src pos end word =
    pos < end && unsafeIndex src pos == word


getCharWidth : Char -> Int
getCharWidth word =
    if Char.toCode word > 0xFFFF then
        2

<<<<<<< HEAD
    else if word == '—' then
        -- TODO this is currently required because of the `HttpQuotes` from "Elm Try!" examples
        2

    else if List.member word [ '…', '▸', '▾', '▼', '❤', '█', '░', '✗', '✓' ] then
        -- TODO these are currently required because of `elm/browser` and `elm-explorations/test`
        1

=======
>>>>>>> 21320c35
    else
        1



-- ENCODERS and DECODERS


snippetEncoder : Snippet -> Encode.Value
snippetEncoder (Snippet { fptr, offset, length, offRow, offCol }) =
    Encode.object
        [ ( "type", Encode.string "Snippet" )
        , ( "fptr", Encode.string fptr )
        , ( "offset", Encode.int offset )
        , ( "length", Encode.int length )
        , ( "offRow", Encode.int offRow )
        , ( "offCol", Encode.int offCol )
        ]


snippetDecoder : Decode.Decoder Snippet
snippetDecoder =
    Decode.map5
        (\fptr offset length offRow offCol ->
            Snippet
                { fptr = fptr
                , offset = offset
                , length = length
                , offRow = offRow
                , offCol = offCol
                }
        )
        (Decode.field "fptr" Decode.string)
        (Decode.field "offset" Decode.int)
        (Decode.field "length" Decode.int)
        (Decode.field "offRow" Decode.int)
        (Decode.field "offCol" Decode.int)<|MERGE_RESOLUTION|>--- conflicted
+++ resolved
@@ -423,17 +423,6 @@
     if Char.toCode word > 0xFFFF then
         2
 
-<<<<<<< HEAD
-    else if word == '—' then
-        -- TODO this is currently required because of the `HttpQuotes` from "Elm Try!" examples
-        2
-
-    else if List.member word [ '…', '▸', '▾', '▼', '❤', '█', '░', '✗', '✓' ] then
-        -- TODO these are currently required because of `elm/browser` and `elm-explorations/test`
-        1
-
-=======
->>>>>>> 21320c35
     else
         1
 
