{-# OPTIONS_GHC -Wall #-}
module SourceSyntax.Literal where

import Data.Map (Map)
import SourceSyntax.PrettyPrint
import qualified Text.PrettyPrint as PP

data Literal = IntNum Int
             | FloatNum Double
             | Chr Char
             | Str String
             | Boolean Bool
             deriving (Eq, Ord, Show)

instance Pretty Literal where
  pretty literal =
    case literal of
      IntNum n -> PP.int n
      FloatNum n -> PP.double n
<<<<<<< HEAD
      Chr c -> PP.quotes (PP.char c)
      Str s -> PP.text (show s)
      Boolean bool -> PP.text (show bool)

data GLTipe = V3 | M4

glTipeName :: GLTipe -> String
glTipeName V3 = "MJS.V3"
glTipeName M4 = "MJS.M4x4"

data GLShaderTipe = GLShaderTipe
    { attribute :: Map String GLTipe
    , uniform :: Map String GLTipe
    , varying :: Map String GLTipe
    }
=======
      Chr c -> PP.text . show $ c
      Str s -> PP.text . show $ s
      Boolean bool -> PP.text (show bool)
>>>>>>> 62bd7208
<|MERGE_RESOLUTION|>--- conflicted
+++ resolved
@@ -17,9 +17,8 @@
     case literal of
       IntNum n -> PP.int n
       FloatNum n -> PP.double n
-<<<<<<< HEAD
-      Chr c -> PP.quotes (PP.char c)
-      Str s -> PP.text (show s)
+      Chr c -> PP.text . show $ c
+      Str s -> PP.text . show $ s
       Boolean bool -> PP.text (show bool)
 
 data GLTipe = V3 | M4
@@ -33,8 +32,3 @@
     , uniform :: Map String GLTipe
     , varying :: Map String GLTipe
     }
-=======
-      Chr c -> PP.text . show $ c
-      Str s -> PP.text . show $ s
-      Boolean bool -> PP.text (show bool)
->>>>>>> 62bd7208
