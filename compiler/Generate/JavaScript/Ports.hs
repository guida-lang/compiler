{-# OPTIONS_GHC -W #-}
module Generate.JavaScript.Ports (incoming, outgoing) where

import Generate.JavaScript.Helpers
import qualified AST.Helpers as Help
import AST.Type as T
import qualified AST.Variable as Var
import Language.ECMAScript3.Syntax

data JSType = JSNumber | JSBoolean | JSString | JSArray | JSObject [String]
    deriving Show

check :: Expression () -> JSType -> Expression () -> Expression ()
check x jsType continue =
    CondExpr () (jsFold OpLOr checks x) continue throw
  where
    jsFold op checks value = foldl1 (InfixExpr () op) (map ($value) checks)
    throw = obj "_E.raise" <| InfixExpr () OpAdd msg x
    msg = string ("invalid input, expecting " ++ show jsType ++ " but got ")
    checks = case jsType of
               JSNumber  -> [typeof "number"]
               JSBoolean -> [typeof "boolean"]
               JSString  -> [typeof "string", instanceof "String"]
               JSArray   -> [(obj "_U.isJSArray" <|)]
               JSObject fields -> [jsFold OpLAnd (typeof "object" : map member fields)]

incoming :: CanonicalType -> Expression ()
incoming tipe =
  case tipe of
    Aliased _ t -> incoming t

    Data (Var.Canonical (Var.Module "Signal") "Signal") [t] ->
        obj "Native.Ports.incomingSignal" <| incoming t

    _ -> ["v"] ==> inc tipe (ref "v")

inc :: CanonicalType -> Expression () -> Expression ()
inc tipe x =
    case tipe of
      Lambda _ _ -> error "functions should not be allowed through input ports"
      Var _ -> error "type variables should not be allowed through input ports"
      Aliased _ t ->
          inc t x

      Data (Var.Canonical (Var.Module "Json") "Value") [] ->
          obj "Native.Json.fromJS" <| x
<<<<<<< HEAD
                           
      Data (Var.Canonical Var.BuiltIn ctor) []
=======

      Data ctor []
>>>>>>> 3ecb9fd8
          | ctor == "Int"       -> from JSNumber
          | ctor == "Float"     -> from JSNumber
          | ctor == "Bool"      -> from JSBoolean
          | ctor == "String"    -> from JSString
          where
            from checks = check x checks x

      Data (Var.Canonical (Var.Module "Maybe") "Maybe") [t] ->
          CondExpr () (equal x (NullLit ()))
                      (obj "Maybe.Nothing")
                      (obj "Maybe.Just" <| inc t x)

<<<<<<< HEAD
      Data (Var.Canonical Var.BuiltIn "_List") [t] ->
          check x JSArray (obj "_L.fromArray" <| array)
=======
          | ctor == "_List" ->
              check x JSArray (obj "_L.fromArray" <| array)

          | ctor == "Array.Array" ->
              check x JSArray (obj "_A.fromJSArray" <| array)

>>>>>>> 3ecb9fd8
          where
            array = DotRef () x (var "map") <| incoming t

      Data (Var.Canonical Var.BuiltIn ctor) ts
          | Help.isTuple ctor -> check x JSArray tuple
          where
            tuple = ObjectLit () $ (prop "ctor", string ctor) : values
            values = zipWith convert [0..] ts
            convert n t = ( prop ('_':show n)
                          , inc t (BracketRef () x (IntLit () n)))

      Data _ _ ->
          error "bad ADT got to incoming port generation code"

      Record _ (Just _) ->
          error "bad record got to incoming port generation code"

      Record fields Nothing ->
          check x (JSObject (map fst fields)) object
          where
            object = ObjectLit () $ (prop "_", ObjectLit () []) : keys
            keys = map convert fields
            convert (f,t) = (prop f, inc t (DotRef () x (var f)))

outgoing :: CanonicalType -> Expression ()
outgoing tipe =
  case tipe of
    Aliased _ t -> outgoing t

    Data (Var.Canonical (Var.Module "Signal") "Signal") [t] ->
        obj "Native.Ports.outgoingSignal" <| outgoing t

    _ -> ["v"] ==> out tipe (ref "v")

out :: CanonicalType -> Expression () -> Expression ()
out tipe x =
    case tipe of
      Aliased _ t -> out t x

      Lambda _ _
          | numArgs > 1 && numArgs < 10 ->
              func (ref ('A':show numArgs) `call` (x:values))
          | otherwise -> func (foldl (<|) x values)
          where
            ts = T.collectLambdas tipe
            numArgs = length ts - 1
            args = map (\n -> '_' : show n) [0..]
            values = zipWith inc (init ts) (map ref args)
            func body = function (take numArgs args)
                        [ VarDeclStmt () [VarDecl () (var "_r") (Just body)]
                        , ret (out (last ts) (ref "_r"))
                        ]

      Var _ -> error "type variables should not be allowed through input ports"

      Data (Var.Canonical Var.BuiltIn ctor) []
          | ctor `elem` ["Int","Float","Bool","String"] -> x

      Data (Var.Canonical (Var.Module "Json") "Value") [] ->
          obj "Native.Json.toJS" <| x

      Data (Var.Canonical (Var.Module "Maybe") "Maybe") [t] ->
          CondExpr () (equal (DotRef () x (var "ctor")) (string "Nothing"))
                      (NullLit ())
                      (out t (DotRef () x (var "_0")))

      Data (Var.Canonical Var.BuiltIn "_List") [t] ->
          DotRef () (obj "_L.toArray" <| x) (var "map") <| outgoing t

<<<<<<< HEAD
      Data (Var.Canonical Var.BuiltIn ctor) ts
=======
          | ctor == "Array.Array" ->
              DotRef () (obj "_A.toJSArray" <| x) (var "map") <| outgoing t

      Data ctor ts
>>>>>>> 3ecb9fd8
          | Help.isTuple ctor ->
              let convert n t = out t $ DotRef () x $ var ('_':show n)
              in  ArrayLit () $ zipWith convert [0..] ts

      Data _ _ ->
          error "bad ADT got to outgoing port generation code"

      Record _ (Just _) ->
          error "bad record got to outgoing port generation code"

      Record fields Nothing ->
          ObjectLit () keys
          where
            keys = map convert fields
            convert (f,t) = (PropId () (var f), out t (DotRef () x (var f)))<|MERGE_RESOLUTION|>--- conflicted
+++ resolved
@@ -44,13 +44,8 @@
 
       Data (Var.Canonical (Var.Module "Json") "Value") [] ->
           obj "Native.Json.fromJS" <| x
-<<<<<<< HEAD
-                           
+
       Data (Var.Canonical Var.BuiltIn ctor) []
-=======
-
-      Data ctor []
->>>>>>> 3ecb9fd8
           | ctor == "Int"       -> from JSNumber
           | ctor == "Float"     -> from JSNumber
           | ctor == "Bool"      -> from JSBoolean
@@ -63,17 +58,13 @@
                       (obj "Maybe.Nothing")
                       (obj "Maybe.Just" <| inc t x)
 
-<<<<<<< HEAD
-      Data (Var.Canonical Var.BuiltIn "_List") [t] ->
-          check x JSArray (obj "_L.fromArray" <| array)
-=======
+      Data (Var.Canonical Var.BuiltIn ctor) [t]
           | ctor == "_List" ->
               check x JSArray (obj "_L.fromArray" <| array)
 
           | ctor == "Array.Array" ->
               check x JSArray (obj "_A.fromJSArray" <| array)
 
->>>>>>> 3ecb9fd8
           where
             array = DotRef () x (var "map") <| incoming t
 
@@ -140,17 +131,13 @@
                       (NullLit ())
                       (out t (DotRef () x (var "_0")))
 
+      Data (Var.Canonical (Var.Module "Array") "Array") [t] ->
+          DotRef () (obj "_A.toJSArray" <| x) (var "map") <| outgoing t
+
       Data (Var.Canonical Var.BuiltIn "_List") [t] ->
           DotRef () (obj "_L.toArray" <| x) (var "map") <| outgoing t
 
-<<<<<<< HEAD
       Data (Var.Canonical Var.BuiltIn ctor) ts
-=======
-          | ctor == "Array.Array" ->
-              DotRef () (obj "_A.toJSArray" <| x) (var "map") <| outgoing t
-
-      Data ctor ts
->>>>>>> 3ecb9fd8
           | Help.isTuple ctor ->
               let convert n t = out t $ DotRef () x $ var ('_':show n)
               in  ArrayLit () $ zipWith convert [0..] ts
