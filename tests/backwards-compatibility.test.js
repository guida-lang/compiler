const fs = require("fs");
const path = require("path");
const childProcess = require("child_process");
const os = require("os");
const tmpDir = os.tmpdir();

const defaultFlags = ["no-flags", "debug", "optimize"];

const examples = [
  // HTML
  ["Hello", defaultFlags],
  ["Groceries", defaultFlags],
  ["Shapes", defaultFlags],
  // User Input
  ["Buttons", defaultFlags],
  ["TextFields", defaultFlags],
  ["Forms", defaultFlags],
  // Random
  ["Numbers", defaultFlags],
  ["Cards", defaultFlags],
  ["Positions", defaultFlags],
  // HTTP
  ["Book", defaultFlags],
  ["Quotes", defaultFlags],
  // Time
  ["CurrentTime", defaultFlags],
  ["Clock", defaultFlags],
  // Files
  ["Upload", ["no-flags", "debug"]],
  ["DragAndDrop", ["no-flags", "debug"]],
  ["ImagePreviews", defaultFlags],
  // WebGL
  ["Triangle", defaultFlags],
  ["Cube", defaultFlags],
  ["Crate", defaultFlags],
  ["Thwomp", defaultFlags],
  ["FirstPerson", defaultFlags],
  // Playground
  ["Picture", defaultFlags],
  ["Animation", defaultFlags],
  ["Mouse", defaultFlags],
  ["Keyboard", defaultFlags],
  ["Turtle", defaultFlags],
  ["Mario", defaultFlags],
];

const escapedNewCodeRegex = function (guidaOutput) {
  return fs.readFileSync(guidaOutput).toString().replace("__END__\n", "__END__").replace(/\/\/__START__$(?:(?!__START__)[\s\S])*?\/\/__END__/gm, "");
};

const generateCommandFlags = function (flag) {
  if (flag === "no-flags") {
    return "";
  } else {
    return `--${flag}`;
  }
};

describe("backwards compatibility", () => {
  describe.each(examples)(
    "produces the same code as elm for the %s example",
    (example, currentFlags) => {
      test.each(currentFlags)("%s", (flag) => {
        const elmOutput = `${tmpDir}/guida-test-elm-${example}-${flag}-${process.pid}.js`;
        const guidaOutput = `${tmpDir}/guida-test-guida-${example}-${flag}-${process.pid}.js`;
        const commandFlag = generateCommandFlags(flag);

        try {
          childProcess.execSync(
            `elm make src/${example}.elm ${commandFlag} --output ${elmOutput}`,
            { cwd: path.join(__dirname, "..", "examples") }
          );
        } catch (e) {
          console.error(e);
        }

        try {
          childProcess.execSync(
            `../bin/index.js make src/${example}.elm ${commandFlag} --output ${guidaOutput}`,
            { cwd: path.join(__dirname, "..", "examples") }
          );
        } catch (e) {
          console.error(e);
        }

        expect(escapedNewCodeRegex(guidaOutput)).toBe(fs.readFileSync(elmOutput).toString());
      });
    }
  );

  test("self-hosted environment", () => {
    const elmOutput = `${tmpDir}/guida-test-elm-self-hosted-${process.pid}.js`;
    const guidaOutput = `${tmpDir}/guida-test-guida-self-hosted-${process.pid}.js`;

    try {
      childProcess.execSync(
        `elm make src/Terminal/Main.elm --output ${elmOutput}`,
        { cwd: path.join(__dirname, "..") }
      );
    } catch (e) {
      console.error(e);
    }

    try {
      childProcess.execSync(
        `./bin/index.js make src/Terminal/Main.elm --output ${guidaOutput}`,
        { cwd: path.join(__dirname, "..") }
      );
    } catch (e) {
      console.error(e);
    }

    expect(escapedNewCodeRegex(guidaOutput)).toBe(fs.readFileSync(elmOutput).toString());
  });

  test("json report", () => {
    const elmOutput = `${tmpDir}/guida-test-elm-json-report-${process.pid}.json`;
    const guidaOutput = `${tmpDir}/guida-test-guida-json-report-${process.pid}.json`;

    try {
      childProcess.execSync(
        `elm make src/Invalid.elm --report=json &> ${elmOutput}`,
        { cwd: path.join(__dirname, "..", "assets", "some-application") }
      );
    } catch (_) { }

    try {
      childProcess.execSync(
<<<<<<< HEAD
        `../../../bin/index.js make src/Invalid.elm --report=json &> ${guidaOutput}`,
=======
        `../../bin/index.js make src/Invalid.elm --report=json &> ${guidaOutput}`,
>>>>>>> a5807eb4
        { cwd: path.join(__dirname, "..", "assets", "some-application") }
      );
    } catch (_) { }

    expect(fs.readFileSync(guidaOutput).toString()).toBe(fs.readFileSync(elmOutput).toString());
  });

  test("docs", () => {
    const elmOutput = `${tmpDir}/guida-test-elm-docs-${process.pid}.json`;
    const guidaOutput = `${tmpDir}/guida-test-guida-docs-${process.pid}.json`;

    try {
      childProcess.execSync(
        `elm make --docs=${elmOutput}`,
        { cwd: path.join(__dirname, "..", "assets", "some-package") }
      );
    } catch (e) {
      console.error(e);
    }

    try {
      childProcess.execSync(
<<<<<<< HEAD
        `../../../bin/index.js make --docs=${guidaOutput}`,
=======
        `../../bin/index.js make --docs=${guidaOutput}`,
>>>>>>> a5807eb4
        { cwd: path.join(__dirname, "..", "assets", "some-package") }
      );
    } catch (e) {
      console.error(e);
    }

    expect(fs.readFileSync(guidaOutput).toString()).toBe(fs.readFileSync(elmOutput).toString());
  });

  describe("tuples", () => {
    test("fails on 3+ tuples on elm files", () => {
      const elmOutput = `${tmpDir}/guida-test-elm-tuple-n-${process.pid}.json`;
      const guidaOutput = `${tmpDir}/guida-test-guida-tuple-n-${process.pid}.json`;

      try {
        childProcess.execSync(
          `elm make src/ElmTupleN.elm --report=json &> ${elmOutput}`,
          { cwd: path.join(__dirname, "..", "assets", "some-application") }
        );
      } catch (_) { }

      try {
        childProcess.execSync(
<<<<<<< HEAD
          `../../../bin/index.js make src/ElmTupleN.elm --report=json &> ${guidaOutput}`,
=======
          `../../bin/index.js make src/ElmTupleN.elm --report=json &> ${guidaOutput}`,
>>>>>>> a5807eb4
          { cwd: path.join(__dirname, "..", "assets", "some-application") }
        );
      } catch (_) { }

      expect(fs.readFileSync(guidaOutput).toString()).toBe(fs.readFileSync(elmOutput).toString());
    });
  });
});<|MERGE_RESOLUTION|>--- conflicted
+++ resolved
@@ -126,11 +126,7 @@
 
     try {
       childProcess.execSync(
-<<<<<<< HEAD
-        `../../../bin/index.js make src/Invalid.elm --report=json &> ${guidaOutput}`,
-=======
         `../../bin/index.js make src/Invalid.elm --report=json &> ${guidaOutput}`,
->>>>>>> a5807eb4
         { cwd: path.join(__dirname, "..", "assets", "some-application") }
       );
     } catch (_) { }
@@ -153,11 +149,7 @@
 
     try {
       childProcess.execSync(
-<<<<<<< HEAD
-        `../../../bin/index.js make --docs=${guidaOutput}`,
-=======
         `../../bin/index.js make --docs=${guidaOutput}`,
->>>>>>> a5807eb4
         { cwd: path.join(__dirname, "..", "assets", "some-package") }
       );
     } catch (e) {
@@ -181,11 +173,7 @@
 
       try {
         childProcess.execSync(
-<<<<<<< HEAD
-          `../../../bin/index.js make src/ElmTupleN.elm --report=json &> ${guidaOutput}`,
-=======
           `../../bin/index.js make src/ElmTupleN.elm --report=json &> ${guidaOutput}`,
->>>>>>> a5807eb4
           { cwd: path.join(__dirname, "..", "assets", "some-application") }
         );
       } catch (_) { }
