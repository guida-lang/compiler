--- conflicted
+++ resolved
@@ -5,11 +5,7 @@
     test("allows 3+ tuples", () => {
         expect(() => {
             childProcess.execSync(
-<<<<<<< HEAD
-                `../../../bin/index.js make src/GuidaTupleN.guida`,
-=======
                 `../../bin/index.js make src/GuidaTupleN.guida`,
->>>>>>> a5807eb4
                 { cwd: path.join(__dirname, "..", "assets", "some-application") }
             );
         }).not.toThrow();
