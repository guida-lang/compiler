--- conflicted
+++ resolved
@@ -20,11 +20,8 @@
   "dependencies": {
     "adm-zip": "^0.5.16",
     "form-data": "^4.0.2",
-<<<<<<< HEAD
     "indexeddb-fs": "^2.1.5",
     "jszip": "^3.10.1",
-=======
->>>>>>> ea420abd
     "mock-xmlhttprequest": "^8.4.1",
     "tmp": "^0.2.3",
     "which": "^5.0.0"
