--- conflicted
+++ resolved
@@ -269,7 +269,7 @@
                     ( { newRealWorld | next = Dict.insert index (ReadNext next) model.next }, sendRead { index = index, fd = fd } )
 
                 ( newRealWorld, ReadStdin next ) ->
-                    ( { model | realWorld = newRealWorld, next = Dict.insert index (ReadStdinNext next) model.next }, sendReadStdin { index = index } )
+                    ( { newRealWorld | next = Dict.insert index (ReadStdinNext next) model.next }, sendReadStdin { index = index } )
 
                 ( newRealWorld, HttpFetch next method urlStr headers ) ->
                     ( { newRealWorld | next = Dict.insert index (HttpFetchNext next) model.next }, sendHttpFetch { index = index, method = method, urlStr = urlStr, headers = headers } )
@@ -347,7 +347,7 @@
                     ( { newRealWorld | next = Dict.insert index (DirCanonicalizePathNext next) model.next }, sendDirCanonicalizePath { index = index, path = path } )
 
                 ( newRealWorld, DirListDirectory next path ) ->
-                    ( { model | realWorld = newRealWorld, next = Dict.insert index (DirListDirectoryNext next) model.next }, sendDirListDirectory { index = index, path = path } )
+                    ( { newRealWorld | next = Dict.insert index (DirListDirectoryNext next) model.next }, sendDirListDirectory { index = index, path = path } )
 
                 ( newRealWorld, BinaryDecodeFileOrFail next filename ) ->
                     ( { newRealWorld | next = Dict.insert index (BinaryDecodeFileOrFailNext next) model.next }, sendBinaryDecodeFileOrFail { index = index, filename = filename } )
@@ -581,7 +581,6 @@
                 _ ->
                     crash "DirCanonicalizePathMsg"
 
-<<<<<<< HEAD
         DirListDirectoryMsg index value ->
             case Dict.get index model.next of
                 Just (DirListDirectoryNext fn) ->
@@ -590,19 +589,6 @@
                 _ ->
                     crash "DirListDirectoryMsg"
 
-        ReadMVarMsg index value ->
-            case Dict.get index model.next of
-                Just (ReadMVarNext fn) ->
-                    update (PureMsg index (fn value)) model
-
-                Just (TakeMVarNext fn) ->
-                    update (PureMsg index (fn value)) model
-
-                _ ->
-                    crash "ReadMVarMsg"
-
-=======
->>>>>>> ff9b385f
         BinaryDecodeFileOrFailMsg index value ->
             case Dict.get index model.next of
                 Just (BinaryDecodeFileOrFailNext fn) ->
@@ -908,11 +894,7 @@
     | DirGetModificationTime (Int -> IO a) FilePath
     | DirDoesDirectoryExist (Bool -> IO a) FilePath
     | DirCanonicalizePath (String -> IO a) FilePath
-<<<<<<< HEAD
     | DirListDirectory (List String -> IO a) FilePath
-    | ReadMVar (Encode.Value -> IO a) Int
-=======
->>>>>>> ff9b385f
     | BinaryDecodeFileOrFail (Encode.Value -> IO a) FilePath
     | Write (() -> IO a) FilePath Encode.Value
     | DirRemoveFile (() -> IO a) FilePath
