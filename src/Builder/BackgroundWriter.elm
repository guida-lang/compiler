module Builder.BackgroundWriter exposing
    ( Scope
    , withScope
    , writeBinary
    )

import Builder.File as File
<<<<<<< HEAD
import Data.IO as IO exposing (IO)
import Serialize exposing (Codec)
=======
import Json.Decode as Decode
import Json.Encode as Encode
import System.IO as IO exposing (IO)
>>>>>>> 87be0b21
import Utils.Main as Utils



-- BACKGROUND WRITER


type Scope
    = Scope (Utils.MVar (List (Utils.MVar ())))


withScope : (Scope -> IO a) -> IO a
withScope callback =
    Utils.newMVar (Serialize.list Utils.mVarCodec) []
        |> IO.bind
            (\workList ->
                callback (Scope workList)
                    |> IO.bind
                        (\result ->
                            Utils.takeMVar (Serialize.list Utils.mVarCodec) workList
                                |> IO.bind
                                    (\mvars ->
                                        Utils.listTraverse_ (Utils.takeMVar Serialize.unit) mvars
                                            |> IO.fmap (\_ -> result)
                                    )
                        )
            )


writeBinary : Codec e a -> Scope -> String -> a -> IO ()
writeBinary codec (Scope workList) path value =
    Utils.newEmptyMVar
        |> IO.bind
            (\mvar ->
                Utils.forkIO (File.writeBinary codec path value |> IO.bind (\_ -> Utils.putMVar Serialize.unit mvar ()))
                    |> IO.bind
                        (\_ ->
                            Utils.takeMVar (Serialize.list Utils.mVarCodec) workList
                                |> IO.bind
                                    (\oldWork ->
                                        let
                                            newWork : List (Utils.MVar ())
                                            newWork =
                                                mvar :: oldWork
                                        in
                                        Utils.putMVar (Serialize.list Utils.mVarCodec) workList newWork
                                    )
                        )
            )<|MERGE_RESOLUTION|>--- conflicted
+++ resolved
@@ -5,14 +5,8 @@
     )
 
 import Builder.File as File
-<<<<<<< HEAD
-import Data.IO as IO exposing (IO)
 import Serialize exposing (Codec)
-=======
-import Json.Decode as Decode
-import Json.Encode as Encode
 import System.IO as IO exposing (IO)
->>>>>>> 87be0b21
 import Utils.Main as Utils
 
 
