module Builder.Generate exposing
    ( Task
    , debug
    , dev
    , prod
    , repl
    )

import Builder.Build as Build
import Builder.Elm.Details as Details
import Builder.File as File
import Builder.Reporting.Exit as Exit
import Builder.Reporting.Task as Task
import Builder.Stuff as Stuff
import Compiler.AST.Optimized as Opt
import Compiler.Data.Name as N
import Compiler.Data.NonEmptyList as NE
import Compiler.Elm.Compiler.Type.Extract as Extract
import Compiler.Elm.Interface as I
import Compiler.Elm.ModuleName as ModuleName
import Compiler.Elm.Package as Pkg
import Compiler.Generate.JavaScript as JS
import Compiler.Generate.Mode as Mode
import Compiler.Nitpick.Debug as Nitpick
import Data.Map as Dict exposing (Dict)
<<<<<<< HEAD
import Serialize
=======
import Json.Decode as Decode
import System.IO as IO exposing (IO)
import System.TypeCheck.IO as TypeCheck
>>>>>>> 87be0b21
import Utils.Main as Utils exposing (FilePath, MVar)



-- NOTE: This is used by Make, Repl, and Reactor right now. But it may be
-- desireable to have Repl and Reactor to keep foreign objects in memory
-- to make things a bit faster?
-- GENERATORS


type alias Task a =
    Task.Task Exit.Generate a


debug : FilePath -> Details.Details -> Build.Artifacts -> Task String
debug root details (Build.Artifacts pkg ifaces roots modules) =
    loadObjects root details modules
        |> Task.bind
            (\loading ->
                loadTypes root ifaces modules
                    |> Task.bind
                        (\types ->
                            finalizeObjects loading
                                |> Task.fmap
                                    (\objects ->
                                        let
                                            mode : Mode.Mode
                                            mode =
                                                Mode.Dev (Just types)

                                            graph : Opt.GlobalGraph
                                            graph =
                                                objectsToGlobalGraph objects

                                            mains : Dict TypeCheck.Canonical Opt.Main
                                            mains =
                                                gatherMains pkg objects roots
                                        in
                                        JS.generate mode graph mains
                                    )
                        )
            )


dev : FilePath -> Details.Details -> Build.Artifacts -> Task String
dev root details (Build.Artifacts pkg _ roots modules) =
    Task.bind finalizeObjects (loadObjects root details modules)
        |> Task.fmap
            (\objects ->
                let
                    mode : Mode.Mode
                    mode =
                        Mode.Dev Nothing

                    graph : Opt.GlobalGraph
                    graph =
                        objectsToGlobalGraph objects

                    mains : Dict TypeCheck.Canonical Opt.Main
                    mains =
                        gatherMains pkg objects roots
                in
                JS.generate mode graph mains
            )


prod : FilePath -> Details.Details -> Build.Artifacts -> Task String
prod root details (Build.Artifacts pkg _ roots modules) =
    Task.bind finalizeObjects (loadObjects root details modules)
        |> Task.bind
            (\objects ->
                checkForDebugUses objects
                    |> Task.fmap
                        (\_ ->
                            let
                                graph : Opt.GlobalGraph
                                graph =
                                    objectsToGlobalGraph objects

                                mode : Mode.Mode
                                mode =
                                    Mode.Prod (Mode.shortenFieldNames graph)

                                mains : Dict TypeCheck.Canonical Opt.Main
                                mains =
                                    gatherMains pkg objects roots
                            in
                            JS.generate mode graph mains
                        )
            )


repl : FilePath -> Details.Details -> Bool -> Build.ReplArtifacts -> N.Name -> Task String
repl root details ansi (Build.ReplArtifacts home modules localizer annotations) name =
    Task.bind finalizeObjects (loadObjects root details modules)
        |> Task.fmap
            (\objects ->
                let
                    graph : Opt.GlobalGraph
                    graph =
                        objectsToGlobalGraph objects
                in
                JS.generateForRepl ansi localizer graph home name (Utils.find name annotations)
            )



-- CHECK FOR DEBUG


checkForDebugUses : Objects -> Task ()
checkForDebugUses (Objects _ locals) =
    case Dict.keys (Dict.filter (\_ -> Nitpick.hasDebugUses) locals) of
        [] ->
            Task.pure ()

        m :: ms ->
            Task.throw (Exit.GenerateCannotOptimizeDebugValues m ms)



-- GATHER MAINS


gatherMains : Pkg.Name -> Objects -> NE.Nonempty Build.Root -> Dict TypeCheck.Canonical Opt.Main
gatherMains pkg (Objects _ locals) roots =
    Dict.fromList ModuleName.compareCanonical (List.filterMap (lookupMain pkg locals) (NE.toList roots))


lookupMain : Pkg.Name -> Dict ModuleName.Raw Opt.LocalGraph -> Build.Root -> Maybe ( TypeCheck.Canonical, Opt.Main )
lookupMain pkg locals root =
    let
        toPair : N.Name -> Opt.LocalGraph -> Maybe ( TypeCheck.Canonical, Opt.Main )
        toPair name (Opt.LocalGraph maybeMain _ _) =
            Maybe.map (Tuple.pair (TypeCheck.Canonical pkg name)) maybeMain
    in
    case root of
        Build.Inside name ->
            Maybe.andThen (toPair name) (Dict.get name locals)

        Build.Outside name _ g ->
            toPair name g



-- LOADING OBJECTS


type LoadingObjects
    = LoadingObjects (MVar (Maybe Opt.GlobalGraph)) (Dict ModuleName.Raw (MVar (Maybe Opt.LocalGraph)))


loadObjects : FilePath -> Details.Details -> List Build.Module -> Task LoadingObjects
loadObjects root details modules =
    Task.io
        (Details.loadObjects root details
            |> IO.bind
                (\mvar ->
                    Utils.listTraverse (loadObject root) modules
                        |> IO.fmap
                            (\mvars ->
                                LoadingObjects mvar (Dict.fromList compare mvars)
                            )
                )
        )


loadObject : FilePath -> Build.Module -> IO ( ModuleName.Raw, MVar (Maybe Opt.LocalGraph) )
loadObject root modul =
    case modul of
        Build.Fresh name _ graph ->
            Utils.newMVar (Serialize.maybe Opt.localGraphCodec) (Just graph)
                |> IO.fmap (\mvar -> ( name, mvar ))

        Build.Cached name _ _ ->
            Utils.newEmptyMVar
                |> IO.bind
                    (\mvar ->
                        Utils.forkIO (IO.bind (Utils.putMVar (Serialize.maybe Opt.localGraphCodec) mvar) (File.readBinary Opt.localGraphCodec (Stuff.elmo root name)))
                            |> IO.fmap (\_ -> ( name, mvar ))
                    )



-- FINALIZE OBJECTS


type Objects
    = Objects Opt.GlobalGraph (Dict ModuleName.Raw Opt.LocalGraph)


finalizeObjects : LoadingObjects -> Task Objects
finalizeObjects (LoadingObjects mvar mvars) =
    Task.eio identity
        (Utils.readMVar (Serialize.maybe Opt.globalGraphCodec) mvar
            |> IO.bind
                (\result ->
                    Utils.mapTraverse compare (Utils.readMVar (Serialize.maybe Opt.localGraphCodec)) mvars
                        |> IO.fmap
                            (\results ->
                                case Maybe.map2 Objects result (Utils.sequenceDictMaybe compare results) of
                                    Just loaded ->
                                        Ok loaded

                                    Nothing ->
                                        Err Exit.GenerateCannotLoadArtifacts
                            )
                )
        )


objectsToGlobalGraph : Objects -> Opt.GlobalGraph
objectsToGlobalGraph (Objects globals locals) =
    Dict.foldr (\_ -> Opt.addLocalGraph) globals locals



-- LOAD TYPES


loadTypes : FilePath -> Dict TypeCheck.Canonical I.DependencyInterface -> List Build.Module -> Task Extract.Types
loadTypes root ifaces modules =
    Task.eio identity
        (Utils.listTraverse (loadTypesHelp root) modules
            |> IO.bind
                (\mvars ->
                    let
                        foreigns : Extract.Types
                        foreigns =
                            Extract.mergeMany (Dict.values (Dict.map Extract.fromDependencyInterface ifaces))
                    in
                    Utils.listTraverse (Utils.readMVar (Serialize.maybe Extract.typesCodec)) mvars
                        |> IO.fmap
                            (\results ->
                                case Utils.sequenceListMaybe results of
                                    Just ts ->
                                        Ok (Extract.merge foreigns (Extract.mergeMany ts))

                                    Nothing ->
                                        Err Exit.GenerateCannotLoadArtifacts
                            )
                )
        )


loadTypesHelp : FilePath -> Build.Module -> IO (MVar (Maybe Extract.Types))
loadTypesHelp root modul =
    case modul of
        Build.Fresh name iface _ ->
            Utils.newMVar (Serialize.maybe Extract.typesCodec) (Just (Extract.fromInterface name iface))

        Build.Cached name _ ciMVar ->
            Utils.readMVar Build.cachedInterfaceCodec ciMVar
                |> IO.bind
                    (\cachedInterface ->
                        case cachedInterface of
                            Build.Unneeded ->
                                Utils.newEmptyMVar
                                    |> IO.bind
                                        (\mvar ->
                                            Utils.forkIO
                                                (File.readBinary I.interfaceCodec (Stuff.elmi root name)
                                                    |> IO.bind
                                                        (\maybeIface ->
                                                            Utils.putMVar (Serialize.maybe Extract.typesCodec) mvar (Maybe.map (Extract.fromInterface name) maybeIface)
                                                        )
                                                )
                                                |> IO.fmap (\_ -> mvar)
                                        )

                            Build.Loaded iface ->
                                Utils.newMVar (Serialize.maybe Extract.typesCodec) (Just (Extract.fromInterface name iface))

                            Build.Corrupted ->
                                Utils.newMVar (Serialize.maybe Extract.typesCodec) Nothing
                    )<|MERGE_RESOLUTION|>--- conflicted
+++ resolved
@@ -23,13 +23,9 @@
 import Compiler.Generate.Mode as Mode
 import Compiler.Nitpick.Debug as Nitpick
 import Data.Map as Dict exposing (Dict)
-<<<<<<< HEAD
 import Serialize
-=======
-import Json.Decode as Decode
 import System.IO as IO exposing (IO)
 import System.TypeCheck.IO as TypeCheck
->>>>>>> 87be0b21
 import Utils.Main as Utils exposing (FilePath, MVar)
 
 
