module Builder.File exposing
    ( Time(..)
    , exists
    , getTime
    , readBinary
    , readUtf8
    , remove
    , timeCodec
    , timeDecoder
    , timeEncoder
    , writeBinary
    , writeBuilder
    , writePackage
    , writeUtf8
    , zeroTime
    )

import Codec.Archive.Zip as Zip
import Json.Decode as Decode
import Json.Encode as Encode
<<<<<<< HEAD
import Serialize exposing (Codec)
=======
import System.IO as IO exposing (IO(..))
>>>>>>> 87be0b21
import Time
import Utils.Main as Utils exposing (FilePath)



-- TIME


type Time
    = Time Time.Posix


getTime : FilePath -> IO Time
getTime path =
    IO.fmap Time (Utils.dirGetModificationTime path)


zeroTime : Time
zeroTime =
    Time (Time.millisToPosix 0)



-- BINARY


writeBinary : Codec e a -> FilePath -> a -> IO ()
writeBinary codec path value =
    let
        dir : FilePath
        dir =
            Utils.fpDropFileName path
    in
    Utils.dirCreateDirectoryIfMissing True dir
        |> IO.bind (\_ -> Utils.binaryEncodeFile codec path value)


readBinary : Codec e a -> FilePath -> IO (Maybe a)
readBinary codec path =
    Utils.dirDoesFileExist path
        |> IO.bind
            (\pathExists ->
                if pathExists then
                    Utils.binaryDecodeFileOrFail codec path
                        |> IO.bind
                            (\result ->
                                case result of
                                    Ok a ->
                                        IO.pure (Just a)

                                    Err ( offset, message ) ->
                                        IO.hPutStrLn IO.stderr
                                            (Utils.unlines
                                                [ "+-------------------------------------------------------------------------------"
                                                , "|  Corrupt File: " ++ path
                                                , "|   Byte Offset: " ++ String.fromInt offset
                                                , "|       Message: " ++ message
                                                , "|"
                                                , "| Please report this to https://github.com/elm/compiler/issues"
                                                , "| Trying to continue anyway."
                                                , "+-------------------------------------------------------------------------------"
                                                ]
                                            )
                                            |> IO.fmap (\_ -> Nothing)
                            )

                else
                    IO.pure Nothing
            )



-- WRITE UTF-8


writeUtf8 : FilePath -> String -> IO ()
writeUtf8 path content =
    IO (\s -> ( s, IO.WriteString IO.pure path content ))



-- READ UTF-8


readUtf8 : FilePath -> IO String
readUtf8 path =
    IO (\s -> ( s, IO.Read IO.pure path ))



-- WRITE BUILDER


writeBuilder : FilePath -> String -> IO ()
writeBuilder path builder =
    IO (\s -> ( s, IO.WriteString IO.pure path builder ))



-- WRITE PACKAGE


writePackage : FilePath -> Zip.Archive -> IO ()
writePackage destination archive =
    case Zip.zEntries archive of
        [] ->
            IO.pure ()

        entry :: entries ->
            let
                root : Int
                root =
                    String.length (Zip.eRelativePath entry)
            in
            Utils.mapM_ (writeEntry destination root) entries


writeEntry : FilePath -> Int -> Zip.Entry -> IO ()
writeEntry destination root entry =
    let
        path : String
        path =
            String.dropLeft root (Zip.eRelativePath entry)
    in
    if
        String.startsWith "src/" path
            || (path == "LICENSE")
            || (path == "README.md")
            || (path == "elm.json")
    then
        if not (String.isEmpty path) && String.endsWith "/" path then
            Utils.dirCreateDirectoryIfMissing True (Utils.fpForwardSlash destination path)

        else
            writeUtf8 (Utils.fpForwardSlash destination path) (Zip.fromEntry entry)

    else
        IO.pure ()



-- EXISTS


exists : FilePath -> IO Bool
exists path =
    Utils.dirDoesFileExist path



-- REMOVE FILES


remove : FilePath -> IO ()
remove path =
    Utils.dirDoesFileExist path
        |> IO.bind
            (\exists_ ->
                if exists_ then
                    Utils.dirRemoveFile path

                else
                    IO.pure ()
            )



-- ENCODERS and DECODERS


timeEncoder : Time -> Encode.Value
timeEncoder (Time posix) =
    Encode.int (Time.posixToMillis posix)


timeDecoder : Decode.Decoder Time
timeDecoder =
    Decode.map (Time << Time.millisToPosix) Decode.int


timeCodec : Codec e Time
timeCodec =
    Serialize.int |> Serialize.map (Time << Time.millisToPosix) (\(Time posix) -> Time.posixToMillis posix)<|MERGE_RESOLUTION|>--- conflicted
+++ resolved
@@ -18,11 +18,8 @@
 import Codec.Archive.Zip as Zip
 import Json.Decode as Decode
 import Json.Encode as Encode
-<<<<<<< HEAD
 import Serialize exposing (Codec)
-=======
 import System.IO as IO exposing (IO(..))
->>>>>>> 87be0b21
 import Time
 import Utils.Main as Utils exposing (FilePath)
 
