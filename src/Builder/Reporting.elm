--- conflicted
+++ resolved
@@ -26,16 +26,9 @@
 import Compiler.Elm.Version as V
 import Compiler.Json.Encode as Encode
 import Compiler.Reporting.Doc as D
-<<<<<<< HEAD
-import Data.IO as IO exposing (IO)
-import Prelude
 import Serialize exposing (Codec)
-=======
-import Json.Decode as Decode
-import Json.Encode as CoreEncode
 import System.Exit as Exit
 import System.IO as IO exposing (IO)
->>>>>>> 87be0b21
 import Utils.Main as Utils exposing (Chan, MVar)
 
 
