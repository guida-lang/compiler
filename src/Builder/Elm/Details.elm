--- conflicted
+++ resolved
@@ -47,21 +47,14 @@
 import Compiler.Json.Encode as E
 import Compiler.Parse.Module as Parse
 import Compiler.Reporting.Annotation as A
-<<<<<<< HEAD
 import Compiler.Serialize as S
-import Data.IO as IO exposing (IO)
-=======
->>>>>>> 87be0b21
 import Data.Map as Dict exposing (Dict)
 import Data.Set as EverySet exposing (EverySet)
 import Json.Decode as Decode
 import Json.Encode as Encode
-<<<<<<< HEAD
 import Serialize exposing (Codec)
-=======
 import System.IO as IO exposing (IO)
 import System.TypeCheck.IO as TypeCheck
->>>>>>> 87be0b21
 import Utils.Crash exposing (crash)
 import Utils.Main as Utils exposing (FilePath, MVar)
 
