--- conflicted
+++ resolved
@@ -28,11 +28,8 @@
 import Data.Map as Dict exposing (Dict)
 import Json.Decode as Decode
 import Json.Encode as Encode
-<<<<<<< HEAD
 import Serialize exposing (Codec)
-=======
 import System.IO as IO exposing (IO)
->>>>>>> 87be0b21
 import Utils.Crash exposing (crash)
 import Utils.Main as Utils
 
