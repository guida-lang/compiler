--- conflicted
+++ resolved
@@ -50,13 +50,9 @@
 import Data.Map as Dict exposing (Dict)
 import Data.Set as EverySet
 import Json.Decode as Decode
-<<<<<<< HEAD
 import Serialize exposing (Codec)
-=======
-import Json.Encode as Encode
 import System.IO as IO exposing (IO)
 import System.TypeCheck.IO as TypeCheck
->>>>>>> 87be0b21
 import Utils.Crash exposing (crash)
 import Utils.Main as Utils exposing (FilePath, MVar(..))
 
