--- conflicted
+++ resolved
@@ -16,13 +16,9 @@
 import Compiler.Type.UnionFind as UF
 import Data.IORef exposing (IORef)
 import Data.Map as Dict exposing (Dict)
-<<<<<<< HEAD
-import Serialize
-=======
 import Data.Vector as Vector
 import Data.Vector.Mutable as MVector
 import System.TypeCheck.IO as IO exposing (Content, Descriptor(..), IO, Mark, Variable)
->>>>>>> 87be0b21
 import Utils.Crash exposing (crash)
 import Utils.Main as Utils
 
@@ -33,11 +29,7 @@
 
 run : Constraint -> IO (Result (NE.Nonempty Error.Error) (Dict Name.Name Can.Annotation))
 run constraint =
-<<<<<<< HEAD
-    IO.mVectorReplicate (Serialize.list UF.variableCodec) 8 []
-=======
     MVector.replicate 8 []
->>>>>>> 87be0b21
         |> IO.bind
             (\pools ->
                 solve Dict.empty Type.outermostRank pools emptyState constraint
@@ -228,24 +220,14 @@
                 nextRank =
                     rank + 1
             in
-<<<<<<< HEAD
-            IO.mVectorLength (Serialize.list UF.variableCodec) pools
-=======
             MVector.length pools
->>>>>>> 87be0b21
                 |> IO.bind
                     (\poolsLength ->
                         (if nextRank < poolsLength then
                             IO.pure pools
 
                          else
-<<<<<<< HEAD
-                            IO.mVectorGrow (Serialize.list UF.variableCodec)
-                                pools
-                                poolsLength
-=======
                             MVector.grow pools poolsLength
->>>>>>> 87be0b21
                         )
                             |> IO.bind
                                 (\nextPools ->
@@ -263,11 +245,7 @@
                                         )
                                         |> IO.bind
                                             (\_ ->
-<<<<<<< HEAD
-                                                IO.mVectorWrite (Serialize.list UF.variableCodec) nextPools nextRank vars
-=======
                                                 MVector.write nextPools nextRank vars
->>>>>>> 87be0b21
                                                     |> IO.bind
                                                         (\_ ->
                                                             -- run solver in next pool
@@ -294,11 +272,7 @@
                                                                                     generalize youngMark visitMark nextRank nextPools
                                                                                         |> IO.bind
                                                                                             (\_ ->
-<<<<<<< HEAD
-                                                                                                IO.mVectorWrite (Serialize.list UF.variableCodec) nextPools nextRank []
-=======
                                                                                                 MVector.write nextPools nextRank []
->>>>>>> 87be0b21
                                                                                                     |> IO.bind
                                                                                                         (\_ ->
                                                                                                             -- check that things went well
@@ -431,11 +405,7 @@
 -}
 generalize : Mark -> Mark -> Int -> Pools -> IO ()
 generalize youngMark visitMark youngRank pools =
-<<<<<<< HEAD
-    IO.mVectorRead (Serialize.list UF.variableCodec) pools youngRank
-=======
     MVector.read pools youngRank
->>>>>>> 87be0b21
         |> IO.bind
             (\youngVars ->
                 poolToRankTable youngMark youngRank youngVars
@@ -444,11 +414,7 @@
                             -- get the ranks right for each entry.
                             -- start at low ranks so that we only have to pass
                             -- over the information once.
-<<<<<<< HEAD
-                            IO.vectorImapM_ (Serialize.list UF.variableCodec)
-=======
                             Vector.imapM_
->>>>>>> 87be0b21
                                 (\rank table ->
                                     IO.mapM_ (adjustRank youngMark visitMark rank) table
                                 )
@@ -457,12 +423,7 @@
                                     (\_ ->
                                         -- For variables that have rank lowerer than youngRank, register them in
                                         -- the appropriate old pool if they are not redundant.
-<<<<<<< HEAD
-                                        IO.vectorForM_ (Serialize.list UF.variableCodec)
-                                            (IO.vectorUnsafeInit rankTable)
-=======
                                         Vector.forM_ (Vector.unsafeInit rankTable)
->>>>>>> 87be0b21
                                             (\vars ->
                                                 IO.forM_ vars
                                                     (\var ->
@@ -476,11 +437,7 @@
                                                                         UF.get var
                                                                             |> IO.bind
                                                                                 (\(Descriptor _ rank _ _) ->
-<<<<<<< HEAD
-                                                                                    IO.mVectorModify (Serialize.list UF.variableCodec) pools ((::) var) rank
-=======
                                                                                     MVector.modify pools ((::) var) rank
->>>>>>> 87be0b21
                                                                                 )
                                                                 )
                                                     )
@@ -490,11 +447,7 @@
                                                     -- For variables with rank youngRank
                                                     --   If rank < youngRank: register in oldPool
                                                     --   otherwise generalize
-<<<<<<< HEAD
-                                                    IO.vectorUnsafeLast (Serialize.list UF.variableCodec) rankTable
-=======
                                                     Vector.unsafeLast rankTable
->>>>>>> 87be0b21
                                                         |> IO.bind
                                                             (\lastRankTable ->
                                                                 IO.forM_ lastRankTable <|
@@ -510,11 +463,7 @@
                                                                                             |> IO.bind
                                                                                                 (\(Descriptor content rank mark copy) ->
                                                                                                     if rank < youngRank then
-<<<<<<< HEAD
-                                                                                                        IO.mVectorModify (Serialize.list UF.variableCodec) pools ((::) var) rank
-=======
                                                                                                         MVector.modify pools ((::) var) rank
->>>>>>> 87be0b21
 
                                                                                                     else
                                                                                                         UF.set var <| Descriptor content Type.noRank mark copy
@@ -529,11 +478,7 @@
 
 poolToRankTable : Mark -> Int -> List Variable -> IO (IORef (Array (Maybe (List Variable))))
 poolToRankTable youngMark youngRank youngInhabitants =
-<<<<<<< HEAD
-    IO.mVectorReplicate (Serialize.list UF.variableCodec) (youngRank + 1) []
-=======
     MVector.replicate (youngRank + 1) []
->>>>>>> 87be0b21
         |> IO.bind
             (\mutableTable ->
                 -- Sort the youngPool variables into buckets by rank.
@@ -545,11 +490,7 @@
                                     UF.set var (Descriptor content rank youngMark copy)
                                         |> IO.bind
                                             (\_ ->
-<<<<<<< HEAD
-                                                IO.mVectorModify (Serialize.list UF.variableCodec) mutableTable ((::) var) rank
-=======
                                                 MVector.modify mutableTable ((::) var) rank
->>>>>>> 87be0b21
                                             )
                                 )
                     )
@@ -674,12 +615,7 @@
 
 introduce : Int -> Pools -> List Variable -> IO ()
 introduce rank pools variables =
-<<<<<<< HEAD
-    IO.mVectorModify (Serialize.list UF.variableCodec)
-        pools
-=======
     MVector.modify pools
->>>>>>> 87be0b21
         (\a -> variables ++ a)
         rank
         |> IO.bind
@@ -793,11 +729,7 @@
     UF.fresh (Descriptor content rank Type.noMark Nothing)
         |> IO.bind
             (\var ->
-<<<<<<< HEAD
-                IO.mVectorModify (Serialize.list UF.variableCodec) pools ((::) var) rank
-=======
                 MVector.modify pools ((::) var) rank
->>>>>>> 87be0b21
                     |> IO.fmap (\_ -> var)
             )
 
@@ -843,11 +775,7 @@
     IO.traverseMapWithKey compare makeVar freeVars
         |> IO.bind
             (\flexVars ->
-<<<<<<< HEAD
-                IO.mVectorModify (Serialize.list UF.variableCodec) pools (\a -> Dict.values flexVars ++ a) rank
-=======
                 MVector.modify pools (\a -> Dict.values flexVars ++ a) rank
->>>>>>> 87be0b21
                     |> IO.bind (\_ -> srcTypeToVar rank pools flexVars srcType)
             )
 
@@ -975,11 +903,7 @@
                             UF.fresh (makeDescriptor content)
                                 |> IO.bind
                                     (\copy ->
-<<<<<<< HEAD
-                                        IO.mVectorModify (Serialize.list UF.variableCodec) pools ((::) copy) maxRank
-=======
                                         MVector.modify pools ((::) copy) maxRank
->>>>>>> 87be0b21
                                             |> IO.bind
                                                 (\_ ->
                                                     -- Link the original variable to the new variable. This lets us
