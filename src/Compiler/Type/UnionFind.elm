--- conflicted
+++ resolved
@@ -6,12 +6,6 @@
     , redundant
     , set
     , union
-<<<<<<< HEAD
-    , variableCodec
-    , variableDecoder
-    , variableEncoder
-=======
->>>>>>> 87be0b21
     )
 
 {- This is based on the following implementations:
@@ -28,257 +22,17 @@
 
 -}
 
-<<<<<<< HEAD
-import Compiler.Data.Name exposing (Name)
-import Compiler.Elm.ModuleName as ModuleName
-import Compiler.Serialize as S
-import Data.IO as IO exposing (IO, IORef)
-import Data.Map exposing (Dict)
-import Json.Decode as Decode
-import Json.Encode as Encode
-import Serialize exposing (Codec)
-=======
 import Data.IORef as IORef exposing (IORef(..))
 import System.TypeCheck.IO as IO exposing (Descriptor, IO)
->>>>>>> 87be0b21
 import Utils.Crash exposing (crash)
 
 
 
-<<<<<<< HEAD
--- FROM TYPE
-
-
-type Descriptor
-    = Descriptor Content Int Mark (Maybe Variable)
-
-
-descriptorCodec : Codec e Descriptor
-descriptorCodec =
-    Serialize.customType
-        (\descriptorCodecEncoder (Descriptor content rank mark copy) ->
-            descriptorCodecEncoder content rank mark copy
-        )
-        |> Serialize.variant4 Descriptor contentCodec Serialize.int markCodec (Serialize.maybe variableCodec)
-        |> Serialize.finishCustomType
-
-
-type Content
-    = FlexVar (Maybe Name)
-    | FlexSuper SuperType (Maybe Name)
-    | RigidVar Name
-    | RigidSuper SuperType Name
-    | Structure FlatType
-    | Alias ModuleName.Canonical Name (List ( Name, Variable )) Variable
-    | Error
-
-
-contentCodec : Codec e Content
-contentCodec =
-    Serialize.customType
-        (\flexVarEncoder flexSuperEncoder rigidVarEncoder rigidSuperEncoder structureEncoder aliasEncoder errorEncoder content ->
-            case content of
-                FlexVar maybeName ->
-                    flexVarEncoder maybeName
-
-                FlexSuper superType maybeName ->
-                    flexSuperEncoder superType maybeName
-
-                RigidVar name ->
-                    rigidVarEncoder name
-
-                RigidSuper superType name ->
-                    rigidSuperEncoder superType name
-
-                Structure flatType ->
-                    structureEncoder flatType
-
-                Alias canonical name variableList variable ->
-                    aliasEncoder canonical name variableList variable
-
-                Error ->
-                    errorEncoder
-        )
-        |> Serialize.variant1 FlexVar (Serialize.maybe Serialize.string)
-        |> Serialize.variant2 FlexSuper superTypeCodec (Serialize.maybe Serialize.string)
-        |> Serialize.variant1 RigidVar Serialize.string
-        |> Serialize.variant2 RigidSuper superTypeCodec Serialize.string
-        |> Serialize.variant1 Structure flatTypeCodec
-        |> Serialize.variant4 Alias
-            ModuleName.canonicalCodec
-            Serialize.string
-            (Serialize.list (Serialize.tuple Serialize.string variableCodec))
-            variableCodec
-        |> Serialize.variant0 Error
-        |> Serialize.finishCustomType
-
-
-type SuperType
-    = Number
-    | Comparable
-    | Appendable
-    | CompAppend
-
-
-superTypeCodec : Codec e SuperType
-superTypeCodec =
-    Serialize.customType
-        (\numberEncoder comparableEncoder appendableEncoder compAppendEncoder superType ->
-            case superType of
-                Number ->
-                    numberEncoder
-
-                Comparable ->
-                    comparableEncoder
-
-                Appendable ->
-                    appendableEncoder
-
-                CompAppend ->
-                    compAppendEncoder
-        )
-        |> Serialize.variant0 Number
-        |> Serialize.variant0 Comparable
-        |> Serialize.variant0 Appendable
-        |> Serialize.variant0 CompAppend
-        |> Serialize.finishCustomType
-
-
-type FlatType
-    = App1 ModuleName.Canonical Name (List Variable)
-    | Fun1 Variable Variable
-    | EmptyRecord1
-    | Record1 (Dict Name Variable) Variable
-    | Unit1
-    | Tuple1 Variable Variable (Maybe Variable)
-
-
-flatTypeCodec : Codec e FlatType
-flatTypeCodec =
-    Serialize.customType
-        (\app1Encoder fun1Encoder emptyRecord1Encoder record1Encoder unit1Encoder tuple1Encoder flatType ->
-            case flatType of
-                App1 canonical name variableList ->
-                    app1Encoder canonical name variableList
-
-                Fun1 var1 var2 ->
-                    fun1Encoder var1 var2
-
-                EmptyRecord1 ->
-                    emptyRecord1Encoder
-
-                Record1 variableDict variable ->
-                    record1Encoder variableDict variable
-
-                Unit1 ->
-                    unit1Encoder
-
-                Tuple1 var1 var2 maybeVariable ->
-                    tuple1Encoder var1 var2 maybeVariable
-        )
-        |> Serialize.variant3 App1 ModuleName.canonicalCodec Serialize.string (Serialize.list variableCodec)
-        |> Serialize.variant2 Fun1 variableCodec variableCodec
-        |> Serialize.variant0 EmptyRecord1
-        |> Serialize.variant2 Record1 (S.assocListDict compare Serialize.string variableCodec) variableCodec
-        |> Serialize.variant0 Unit1
-        |> Serialize.variant3 Tuple1 variableCodec variableCodec (Serialize.maybe variableCodec)
-        |> Serialize.finishCustomType
-
-
-type Mark
-    = Mark Int
-
-
-markCodec : Codec e Mark
-markCodec =
-    Serialize.int |> Serialize.map Mark (\(Mark value) -> value)
-
-
-type alias Variable =
-    Point
-
-
-variableEncoder : Variable -> Encode.Value
-variableEncoder =
-    pointEncoder
-
-
-variableDecoder : Decode.Decoder Variable
-variableDecoder =
-    pointDecoder
-
-
-variableCodec : Codec e Variable
-variableCodec =
-    pointCodec
-
-
-
--- POINT
-
-
-type Point
-    = Pt (IORef PointInfo)
-
-
-pointEncoder : Point -> Encode.Value
-pointEncoder (Pt ioRef) =
-    IO.ioRefEncoder ioRef
-
-
-pointDecoder : Decode.Decoder Point
-pointDecoder =
-    Decode.map Pt IO.ioRefDecoder
-
-
-pointCodec : Codec e Point
-pointCodec =
-    IO.ioRefCodec |> Serialize.map Pt (\(Pt ioRef) -> ioRef)
-
-
-type PointInfo
-    = Info (IORef Int) (IORef Descriptor)
-    | Link Point
-
-
-pointInfoCodec : Codec e PointInfo
-pointInfoCodec =
-    Serialize.customType
-        (\infoEncoder linkEncoder value ->
-            case value of
-                Info weight desc ->
-                    infoEncoder weight desc
-
-                Link point ->
-                    linkEncoder point
-        )
-        |> Serialize.variant2 Info IO.ioRefCodec IO.ioRefCodec
-        |> Serialize.variant1 Link pointCodec
-        |> Serialize.finishCustomType
-
-
-
-=======
->>>>>>> 87be0b21
 -- HELPERS
 
 
 fresh : IO.Descriptor -> IO IO.Point
 fresh value =
-<<<<<<< HEAD
-    IO.newIORef Serialize.int 1
-        |> IO.bind
-            (\weight ->
-                IO.newIORef descriptorCodec value
-                    |> IO.bind (\desc -> IO.newIORef pointInfoCodec (Info weight desc))
-                    |> IO.fmap (\link -> Pt link)
-            )
-
-
-repr : Point -> IO Point
-repr ((Pt ref) as point) =
-    IO.readIORef pointInfoCodec ref
-=======
     IORef.newIORefWeight 1
         |> IO.bind
             (\(IORef weight) ->
@@ -291,7 +45,6 @@
 repr : IO.Point -> IO IO.Point
 repr ((IO.Pt ref) as point) =
     IORef.readIORefPointInfo (IORef ref)
->>>>>>> 87be0b21
         |> IO.bind
             (\pInfo ->
                 case pInfo of
@@ -303,17 +56,10 @@
                             |> IO.bind
                                 (\point2 ->
                                     if point2 /= point1 then
-<<<<<<< HEAD
-                                        IO.readIORef pointInfoCodec ref1
-                                            |> IO.bind
-                                                (\pInfo1 ->
-                                                    IO.writeIORef pointInfoCodec ref pInfo1
-=======
                                         IORef.readIORefPointInfo (IORef ref1)
                                             |> IO.bind
                                                 (\pInfo1 ->
                                                     IORef.writeIORefPointInfo (IORef ref) pInfo1
->>>>>>> 87be0b21
                                                         |> IO.fmap (\_ -> point2)
                                                 )
 
@@ -323,24 +69,6 @@
             )
 
 
-<<<<<<< HEAD
-get : Point -> IO Descriptor
-get ((Pt ref) as point) =
-    IO.readIORef pointInfoCodec ref
-        |> IO.bind
-            (\pInfo ->
-                case pInfo of
-                    Info _ descRef ->
-                        IO.readIORef descriptorCodec descRef
-
-                    Link (Pt ref1) ->
-                        IO.readIORef pointInfoCodec ref1
-                            |> IO.bind
-                                (\link_ ->
-                                    case link_ of
-                                        Info _ descRef ->
-                                            IO.readIORef descriptorCodec descRef
-=======
 get : IO.Point -> IO Descriptor
 get ((IO.Pt ref) as point) =
     IORef.readIORefPointInfo (IORef ref)
@@ -357,7 +85,6 @@
                                     case link_ of
                                         IO.Info _ descRef ->
                                             IORef.readIORefDescriptor (IORef descRef)
->>>>>>> 87be0b21
 
                                         IO.Link _ ->
                                             IO.bind get (repr point)
@@ -365,24 +92,6 @@
             )
 
 
-<<<<<<< HEAD
-set : Point -> Descriptor -> IO ()
-set ((Pt ref) as point) newDesc =
-    IO.readIORef pointInfoCodec ref
-        |> IO.bind
-            (\pInfo ->
-                case pInfo of
-                    Info _ descRef ->
-                        IO.writeIORef descriptorCodec descRef newDesc
-
-                    Link (Pt ref1) ->
-                        IO.readIORef pointInfoCodec ref1
-                            |> IO.bind
-                                (\link_ ->
-                                    case link_ of
-                                        Info _ descRef ->
-                                            IO.writeIORef descriptorCodec descRef newDesc
-=======
 set : IO.Point -> Descriptor -> IO ()
 set ((IO.Pt ref) as point) newDesc =
     IORef.readIORefPointInfo (IORef ref)
@@ -399,7 +108,6 @@
                                     case link_ of
                                         IO.Info _ descRef ->
                                             IORef.writeIORefDescriptor (IORef descRef) newDesc
->>>>>>> 87be0b21
 
                                         IO.Link _ ->
                                             repr point
@@ -411,24 +119,6 @@
             )
 
 
-<<<<<<< HEAD
-modify : Point -> (Descriptor -> Descriptor) -> IO ()
-modify ((Pt ref) as point) func =
-    IO.readIORef pointInfoCodec ref
-        |> IO.bind
-            (\pInfo ->
-                case pInfo of
-                    Info _ descRef ->
-                        IO.modifyIORef descriptorCodec descRef func
-
-                    Link (Pt ref1) ->
-                        IO.readIORef pointInfoCodec ref1
-                            |> IO.bind
-                                (\link_ ->
-                                    case link_ of
-                                        Info _ descRef ->
-                                            IO.modifyIORef descriptorCodec descRef func
-=======
 modify : IO.Point -> (Descriptor -> Descriptor) -> IO ()
 modify ((IO.Pt ref) as point) func =
     IORef.readIORefPointInfo (IORef ref)
@@ -445,7 +135,6 @@
                                     case link_ of
                                         IO.Info _ descRef ->
                                             IORef.modifyIORefDescriptor (IORef descRef) func
->>>>>>> 87be0b21
 
                                         IO.Link _ ->
                                             repr point
@@ -461,33 +150,16 @@
             (\((IO.Pt ref1) as point1) ->
                 repr p2
                     |> IO.bind
-<<<<<<< HEAD
-                        (\((Pt ref2) as point2) ->
-                            IO.readIORef pointInfoCodec ref1
-                                |> IO.bind
-                                    (\pointInfo1 ->
-                                        IO.readIORef pointInfoCodec ref2
-=======
                         (\((IO.Pt ref2) as point2) ->
                             IORef.readIORefPointInfo (IORef ref1)
                                 |> IO.bind
                                     (\pointInfo1 ->
                                         IORef.readIORefPointInfo (IORef ref2)
->>>>>>> 87be0b21
                                             |> IO.bind
                                                 (\pointInfo2 ->
                                                     case ( pointInfo1, pointInfo2 ) of
                                                         ( IO.Info w1 d1, IO.Info w2 d2 ) ->
                                                             if point1 == point2 then
-<<<<<<< HEAD
-                                                                IO.writeIORef descriptorCodec d1 newDesc
-
-                                                            else
-                                                                IO.readIORef Serialize.int w1
-                                                                    |> IO.bind
-                                                                        (\weight1 ->
-                                                                            IO.readIORef Serialize.int w2
-=======
                                                                 IORef.writeIORefDescriptor (IORef d1) newDesc
 
                                                             else
@@ -495,7 +167,6 @@
                                                                     |> IO.bind
                                                                         (\weight1 ->
                                                                             IORef.readIORefWeight (IORef w2)
->>>>>>> 87be0b21
                                                                                 |> IO.bind
                                                                                     (\weight2 ->
                                                                                         let
@@ -504,16 +175,6 @@
                                                                                                 weight1 + weight2
                                                                                         in
                                                                                         if weight1 >= weight2 then
-<<<<<<< HEAD
-                                                                                            IO.writeIORef pointInfoCodec ref2 (Link point1)
-                                                                                                |> IO.bind (\_ -> IO.writeIORef Serialize.int w1 newWeight)
-                                                                                                |> IO.bind (\_ -> IO.writeIORef descriptorCodec d1 newDesc)
-
-                                                                                        else
-                                                                                            IO.writeIORef pointInfoCodec ref1 (Link point2)
-                                                                                                |> IO.bind (\_ -> IO.writeIORef Serialize.int w2 newWeight)
-                                                                                                |> IO.bind (\_ -> IO.writeIORef descriptorCodec d2 newDesc)
-=======
                                                                                             IORef.writeIORefPointInfo (IORef ref2) (IO.Link point1)
                                                                                                 |> IO.bind (\_ -> IORef.writeIORefWeight (IORef w1) newWeight)
                                                                                                 |> IO.bind (\_ -> IORef.writeIORefDescriptor (IORef d1) newDesc)
@@ -522,7 +183,6 @@
                                                                                             IORef.writeIORefPointInfo (IORef ref1) (IO.Link point2)
                                                                                                 |> IO.bind (\_ -> IORef.writeIORefWeight (IORef w2) newWeight)
                                                                                                 |> IO.bind (\_ -> IORef.writeIORefDescriptor (IORef d2) newDesc)
->>>>>>> 87be0b21
                                                                                     )
                                                                         )
 
@@ -544,15 +204,9 @@
             )
 
 
-<<<<<<< HEAD
-redundant : Point -> IO Bool
-redundant (Pt ref) =
-    IO.readIORef pointInfoCodec ref
-=======
 redundant : IO.Point -> IO Bool
 redundant (IO.Pt ref) =
     IORef.readIORefPointInfo (IORef ref)
->>>>>>> 87be0b21
         |> IO.fmap
             (\pInfo ->
                 case pInfo of
