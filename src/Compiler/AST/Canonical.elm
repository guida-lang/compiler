module Compiler.AST.Canonical exposing
    ( Alias(..)
    , AliasType(..)
    , Annotation(..)
    , Binop(..)
    , CaseBranch(..)
    , Ctor(..)
    , CtorOpts(..)
    , Decls(..)
    , Def(..)
    , Effects(..)
    , Export(..)
    , Exports(..)
    , Expr
    , Expr_(..)
    , FieldType(..)
    , FieldUpdate(..)
    , FreeVars
    , Manager(..)
    , Module(..)
    , Pattern
    , PatternCtorArg(..)
    , Pattern_(..)
    , Port(..)
    , Type(..)
    , Union(..)
    , aliasCodec
    , aliasDecoder
    , aliasEncoder
    , annotationCodec
    , annotationDecoder
    , annotationEncoder
    , ctorOptsCodec
    , ctorOptsDecoder
    , ctorOptsEncoder
    , fieldUpdateDecoder
    , fieldUpdateEncoder
    , fieldsToList
    , typeCodec
    , typeDecoder
    , typeEncoder
    , unionCodec
    , unionDecoder
    , unionEncoder
    )

{- Creating a canonical AST means finding the home module for all variables.
   So if you have L.map, you need to figure out that it is from the elm/core
   package in the List module.

   In later phases (e.g. type inference, exhaustiveness checking, optimization)
   you need to look up additional info from these modules. What is the type?
   What are the alternative type constructors? These lookups can be quite costly,
   especially in type inference. To reduce costs the canonicalization phase
   caches info needed in later phases. This means we no longer build large
   dictionaries of metadata with O(log(n)) lookups in those phases. Instead
   there is an O(1) read of an existing field! I have tried to mark all
   cached data with comments like:

   -- CACHE for exhaustiveness
   -- CACHE for inference

   So it is clear why the data is kept around.
-}

import Compiler.AST.Source as Src
import Compiler.AST.Utils.Binop as Binop
import Compiler.AST.Utils.Shader as Shader
import Compiler.Data.Index as Index
import Compiler.Data.Name exposing (Name)
import Compiler.Elm.ModuleName as ModuleName
import Compiler.Json.Decode as D
import Compiler.Json.Encode as E
import Compiler.Reporting.Annotation as A
import Compiler.Serialize as S
import Data.Map as Dict exposing (Dict)
import Json.Decode as Decode
import Json.Encode as Encode
<<<<<<< HEAD
import Serialize exposing (Codec)
=======
import System.TypeCheck.IO as IO
>>>>>>> 87be0b21



-- EXPRESSIONS


type alias Expr =
    A.Located Expr_



-- CACHE Annotations for type inference


type Expr_
    = VarLocal Name
    | VarTopLevel IO.Canonical Name
    | VarKernel Name Name
    | VarForeign IO.Canonical Name Annotation
    | VarCtor CtorOpts IO.Canonical Name Index.ZeroBased Annotation
    | VarDebug IO.Canonical Name Annotation
    | VarOperator Name IO.Canonical Name Annotation -- CACHE real name for optimization
    | Chr String
    | Str String
    | Int Int
    | Float Float
    | List (List Expr)
    | Negate Expr
    | Binop Name IO.Canonical Name Annotation Expr Expr -- CACHE real name for optimization
    | Lambda (List Pattern) Expr
    | Call Expr (List Expr)
    | If (List ( Expr, Expr )) Expr
    | Let Def Expr
    | LetRec (List Def) Expr
    | LetDestruct Pattern Expr Expr
    | Case Expr (List CaseBranch)
    | Accessor Name
    | Access Expr (A.Located Name)
    | Update Name Expr (Dict Name FieldUpdate)
    | Record (Dict Name Expr)
    | Unit
    | Tuple Expr Expr (Maybe Expr)
    | Shader Shader.Source Shader.Types


type CaseBranch
    = CaseBranch Pattern Expr


type FieldUpdate
    = FieldUpdate A.Region Expr



-- DEFS


type Def
    = Def (A.Located Name) (List Pattern) Expr
    | TypedDef (A.Located Name) FreeVars (List ( Pattern, Type )) Expr Type


type Decls
    = Declare Def Decls
    | DeclareRec Def (List Def) Decls
    | SaveTheEnvironment



-- PATTERNS


type alias Pattern =
    A.Located Pattern_


type Pattern_
    = PAnything
    | PVar Name
    | PRecord (List Name)
    | PAlias Pattern Name
    | PUnit
    | PTuple Pattern Pattern (Maybe Pattern)
    | PList (List Pattern)
    | PCons Pattern Pattern
    | PBool Union Bool
    | PChr String
    | PStr String
    | PInt Int
    | PCtor
        -- CACHE p_home, p_type, and p_vars for type inference
        -- CACHE p_index to replace p_name in PROD code gen
        -- CACHE p_opts to allocate less in PROD code gen
        -- CACHE p_alts and p_numAlts for exhaustiveness checker
        { home : IO.Canonical
        , type_ : Name
        , union : Union
        , name : Name
        , index : Index.ZeroBased
        , args : List PatternCtorArg
        }


type PatternCtorArg
    = PatternCtorArg
        -- CACHE for destructors/errors
        Index.ZeroBased
        -- CACHE for type inference
        Type
        Pattern



-- TYPES


type Annotation
    = Forall FreeVars Type


type alias FreeVars =
    Dict Name ()


type Type
    = TLambda Type Type
    | TVar Name
    | TType IO.Canonical Name (List Type)
    | TRecord (Dict Name FieldType) (Maybe Name)
    | TUnit
    | TTuple Type Type (Maybe Type)
    | TAlias IO.Canonical Name (List ( Name, Type )) AliasType


type AliasType
    = Holey Type
    | Filled Type


type FieldType
    = FieldType Int Type



-- NOTE: The Word16 marks the source order, but it may not be available
-- for every canonical type. For example, if the canonical type is inferred
-- the orders will all be zeros.


fieldsToList : Dict Name FieldType -> List ( Name, Type )
fieldsToList fields =
    let
        getIndex : ( a, FieldType ) -> Int
        getIndex ( _, FieldType index _ ) =
            index

        dropIndex : ( a, FieldType ) -> ( a, Type )
        dropIndex ( name, FieldType _ tipe ) =
            ( name, tipe )
    in
    Dict.toList fields
        |> List.sortBy getIndex
        |> List.map dropIndex



-- MODULES


type Module
    = Module IO.Canonical Exports Src.Docs Decls (Dict Name Union) (Dict Name Alias) (Dict Name Binop) Effects


type Alias
    = Alias (List Name) Type


type Binop
    = Binop_ Binop.Associativity Binop.Precedence Name


type Union
    = Union
        (List Name)
        (List Ctor)
        -- CACHE numAlts for exhaustiveness checking
        Int
        -- CACHE which optimizations are available
        CtorOpts


type CtorOpts
    = Normal
    | Enum
    | Unbox


type Ctor
    = Ctor Name Index.ZeroBased Int (List Type) -- CACHE length args



-- EXPORTS


type Exports
    = ExportEverything A.Region
    | Export (Dict Name (A.Located Export))


type Export
    = ExportValue
    | ExportBinop
    | ExportAlias
    | ExportUnionOpen
    | ExportUnionClosed
    | ExportPort


type Effects
    = NoEffects
    | Ports (Dict Name Port)
    | Manager A.Region A.Region A.Region Manager


type Port
    = Incoming
        { freeVars : FreeVars
        , payload : Type
        , func : Type
        }
    | Outgoing
        { freeVars : FreeVars
        , payload : Type
        , func : Type
        }


type Manager
    = Cmd Name
    | Sub Name
    | Fx Name Name



-- ENCODERS and DECODERS


annotationEncoder : Annotation -> Encode.Value
annotationEncoder (Forall freeVars tipe) =
    Encode.object
        [ ( "type", Encode.string "Forall" )
        , ( "freeVars", freeVarsEncoder freeVars )
        , ( "tipe", typeEncoder tipe )
        ]


annotationDecoder : Decode.Decoder Annotation
annotationDecoder =
    Decode.map2 Forall
        (Decode.field "freeVars" freeVarsDecoder)
        (Decode.field "tipe" typeDecoder)


annotationCodec : Codec e Annotation
annotationCodec =
    Serialize.customType
        (\forallEncoder (Forall freeVars tipe) ->
            forallEncoder freeVars tipe
        )
        |> Serialize.variant2 Forall freeVarsCodec typeCodec
        |> Serialize.finishCustomType


freeVarsEncoder : FreeVars -> Encode.Value
freeVarsEncoder =
    E.assocListDict Encode.string (\_ -> Encode.object [])


freeVarsDecoder : Decode.Decoder FreeVars
freeVarsDecoder =
    D.assocListDict compare Decode.string (Decode.succeed ())


freeVarsCodec : Codec e FreeVars
freeVarsCodec =
    S.assocListDict compare Serialize.string Serialize.unit


aliasEncoder : Alias -> Encode.Value
aliasEncoder (Alias vars tipe) =
    Encode.object
        [ ( "vars", Encode.list Encode.string vars )
        , ( "tipe", typeEncoder tipe )
        ]


aliasDecoder : Decode.Decoder Alias
aliasDecoder =
    Decode.map2 Alias
        (Decode.field "vars" (Decode.list Decode.string))
        (Decode.field "tipe" typeDecoder)


aliasCodec : Codec e Alias
aliasCodec =
    Serialize.customType
        (\aliasCodecEncoder (Alias vars tipe) ->
            aliasCodecEncoder vars tipe
        )
        |> Serialize.variant2 Alias (Serialize.list Serialize.string) typeCodec
        |> Serialize.finishCustomType


typeEncoder : Type -> Encode.Value
typeEncoder type_ =
    case type_ of
        TLambda a b ->
            Encode.object
                [ ( "type", Encode.string "TLambda" )
                , ( "a", typeEncoder a )
                , ( "b", typeEncoder b )
                ]

        TVar name ->
            Encode.object
                [ ( "type", Encode.string "TVar" )
                , ( "name", Encode.string name )
                ]

        TType home name args ->
            Encode.object
                [ ( "type", Encode.string "TType" )
                , ( "home", ModuleName.canonicalEncoder home )
                , ( "name", Encode.string name )
                , ( "args", Encode.list typeEncoder args )
                ]

        TRecord fields ext ->
            Encode.object
                [ ( "type", Encode.string "TRecord" )
                , ( "fields", E.assocListDict Encode.string fieldTypeEncoder fields )
                , ( "ext", E.maybe Encode.string ext )
                ]

        TUnit ->
            Encode.object
                [ ( "type", Encode.string "TUnit" )
                ]

        TTuple a b maybeC ->
            Encode.object
                [ ( "type", Encode.string "TTuple" )
                , ( "a", typeEncoder a )
                , ( "b", typeEncoder b )
                , ( "maybeC", E.maybe typeEncoder maybeC )
                ]

        TAlias home name args tipe ->
            Encode.object
                [ ( "type", Encode.string "TAlias" )
                , ( "home", ModuleName.canonicalEncoder home )
                , ( "name", Encode.string name )
                , ( "args", Encode.list (E.jsonPair Encode.string typeEncoder) args )
                , ( "tipe", aliasTypeEncoder tipe )
                ]


typeDecoder : Decode.Decoder Type
typeDecoder =
    Decode.field "type" Decode.string
        |> Decode.andThen
            (\type_ ->
                case type_ of
                    "TLambda" ->
                        Decode.map2 TLambda
                            (Decode.field "a" typeDecoder)
                            (Decode.field "b" typeDecoder)

                    "TVar" ->
                        Decode.map TVar
                            (Decode.field "name" Decode.string)

                    "TType" ->
                        Decode.map3 TType
                            (Decode.field "home" ModuleName.canonicalDecoder)
                            (Decode.field "name" Decode.string)
                            (Decode.field "args" (Decode.list typeDecoder))

                    "TRecord" ->
                        Decode.map2 TRecord
                            (Decode.field "fields" (D.assocListDict compare Decode.string fieldTypeDecoder))
                            (Decode.field "ext" (Decode.maybe Decode.string))

                    "TUnit" ->
                        Decode.succeed TUnit

                    "TTuple" ->
                        Decode.map3 TTuple
                            (Decode.field "a" typeDecoder)
                            (Decode.field "b" typeDecoder)
                            (Decode.field "maybeC" (Decode.maybe typeDecoder))

                    "TAlias" ->
                        Decode.map4 TAlias
                            (Decode.field "home" ModuleName.canonicalDecoder)
                            (Decode.field "name" Decode.string)
                            (Decode.field "args" (Decode.list (D.jsonPair Decode.string typeDecoder)))
                            (Decode.field "tipe" aliasTypeDecoder)

                    _ ->
                        Decode.fail ("Unknown Type's type: " ++ type_)
            )


typeCodec : Codec e Type
typeCodec =
    Serialize.customType
        (\tLambdaEncoder tVarEncoder tTypeEncoder tRecordEncoder tUnitEncoder tTupleEncoder tAliasEncoder value ->
            case value of
                TLambda a b ->
                    tLambdaEncoder a b

                TVar name ->
                    tVarEncoder name

                TType home name args ->
                    tTypeEncoder home name args

                TRecord fields ext ->
                    tRecordEncoder fields ext

                TUnit ->
                    tUnitEncoder

                TTuple a b maybeC ->
                    tTupleEncoder a b maybeC

                TAlias home name args tipe ->
                    tAliasEncoder home name args tipe
        )
        |> Serialize.variant2 TLambda (Serialize.lazy (\() -> typeCodec)) (Serialize.lazy (\() -> typeCodec))
        |> Serialize.variant1 TVar Serialize.string
        |> Serialize.variant3 TType ModuleName.canonicalCodec Serialize.string (Serialize.list (Serialize.lazy (\() -> typeCodec)))
        |> Serialize.variant2 TRecord (S.assocListDict compare Serialize.string fieldTypeCodec) (Serialize.maybe Serialize.string)
        |> Serialize.variant0 TUnit
        |> Serialize.variant3 TTuple (Serialize.lazy (\() -> typeCodec)) (Serialize.lazy (\() -> typeCodec)) (Serialize.maybe (Serialize.lazy (\() -> typeCodec)))
        |> Serialize.variant4 TAlias ModuleName.canonicalCodec Serialize.string (Serialize.list (Serialize.tuple Serialize.string (Serialize.lazy (\() -> typeCodec)))) aliasTypeCodec
        |> Serialize.finishCustomType


fieldTypeEncoder : FieldType -> Encode.Value
fieldTypeEncoder (FieldType index tipe) =
    Encode.object
        [ ( "type", Encode.string "FieldType" )
        , ( "index", Encode.int index )
        , ( "tipe", typeEncoder tipe )
        ]


fieldTypeDecoder : Decode.Decoder FieldType
fieldTypeDecoder =
    Decode.map2 FieldType
        (Decode.field "index" Decode.int)
        (Decode.field "tipe" typeDecoder)


fieldTypeCodec : Codec e FieldType
fieldTypeCodec =
    Serialize.customType
        (\fieldTypeCodecEncoder (FieldType index tipe) ->
            fieldTypeCodecEncoder index tipe
        )
        |> Serialize.variant2 FieldType Serialize.int (Serialize.lazy (\() -> typeCodec))
        |> Serialize.finishCustomType


aliasTypeEncoder : AliasType -> Encode.Value
aliasTypeEncoder aliasType =
    case aliasType of
        Holey tipe ->
            Encode.object
                [ ( "type", Encode.string "Holey" )
                , ( "tipe", typeEncoder tipe )
                ]

        Filled tipe ->
            Encode.object
                [ ( "type", Encode.string "Filled" )
                , ( "tipe", typeEncoder tipe )
                ]


aliasTypeDecoder : Decode.Decoder AliasType
aliasTypeDecoder =
    Decode.field "type" Decode.string
        |> Decode.andThen
            (\type_ ->
                case type_ of
                    "Holey" ->
                        Decode.map Holey
                            (Decode.field "tipe" typeDecoder)

                    "Filled" ->
                        Decode.map Filled
                            (Decode.field "tipe" typeDecoder)

                    _ ->
                        Decode.fail ("Unknown AliasType's type: " ++ type_)
            )


aliasTypeCodec : Codec e AliasType
aliasTypeCodec =
    Serialize.customType
        (\holeyEncoder filledEncoder value ->
            case value of
                Holey tipe ->
                    holeyEncoder tipe

                Filled tipe ->
                    filledEncoder tipe
        )
        |> Serialize.variant1 Holey (Serialize.lazy (\() -> typeCodec))
        |> Serialize.variant1 Filled (Serialize.lazy (\() -> typeCodec))
        |> Serialize.finishCustomType


unionEncoder : Union -> Encode.Value
unionEncoder (Union vars ctors numAlts opts) =
    Encode.object
        [ ( "type", Encode.string "Union" )
        , ( "vars", Encode.list Encode.string vars )
        , ( "ctors", Encode.list ctorEncoder ctors )
        , ( "numAlts", Encode.int numAlts )
        , ( "opts", ctorOptsEncoder opts )
        ]


unionDecoder : Decode.Decoder Union
unionDecoder =
    Decode.map4 Union
        (Decode.field "vars" (Decode.list Decode.string))
        (Decode.field "ctors" (Decode.list ctorDecoder))
        (Decode.field "numAlts" Decode.int)
        (Decode.field "opts" ctorOptsDecoder)


unionCodec : Codec e Union
unionCodec =
    Serialize.customType
        (\unionCodecEncoder (Union vars ctors numAlts opts) ->
            unionCodecEncoder vars ctors numAlts opts
        )
        |> Serialize.variant4 Union
            (Serialize.list Serialize.string)
            (Serialize.list ctorCodec)
            Serialize.int
            ctorOptsCodec
        |> Serialize.finishCustomType


ctorEncoder : Ctor -> Encode.Value
ctorEncoder (Ctor ctor index numArgs args) =
    Encode.object
        [ ( "type", Encode.string "Ctor" )
        , ( "ctor", Encode.string ctor )
        , ( "index", Index.zeroBasedEncoder index )
        , ( "numArgs", Encode.int numArgs )
        , ( "args", Encode.list typeEncoder args )
        ]


ctorDecoder : Decode.Decoder Ctor
ctorDecoder =
    Decode.map4 Ctor
        (Decode.field "ctor" Decode.string)
        (Decode.field "index" Index.zeroBasedDecoder)
        (Decode.field "numArgs" Decode.int)
        (Decode.field "args" (Decode.list typeDecoder))


ctorCodec : Codec e Ctor
ctorCodec =
    Serialize.customType
        (\ctorCodecEncoder (Ctor ctor index numArgs args) ->
            ctorCodecEncoder ctor index numArgs args
        )
        |> Serialize.variant4 Ctor
            Serialize.string
            Index.zeroBasedCodec
            Serialize.int
            (Serialize.list typeCodec)
        |> Serialize.finishCustomType


ctorOptsEncoder : CtorOpts -> Encode.Value
ctorOptsEncoder ctorOpts =
    case ctorOpts of
        Normal ->
            Encode.string "Normal"

        Enum ->
            Encode.string "Enum"

        Unbox ->
            Encode.string "Unbox"


ctorOptsDecoder : Decode.Decoder CtorOpts
ctorOptsDecoder =
    Decode.string
        |> Decode.andThen
            (\str ->
                case str of
                    "Normal" ->
                        Decode.succeed Normal

                    "Enum" ->
                        Decode.succeed Enum

                    "Unbox" ->
                        Decode.succeed Unbox

                    _ ->
                        Decode.fail ("Unknown CtorOpts: " ++ str)
            )


ctorOptsCodec : Codec e CtorOpts
ctorOptsCodec =
    Serialize.customType
        (\normalEncoder enumEncoder unboxEncoder value ->
            case value of
                Normal ->
                    normalEncoder

                Enum ->
                    enumEncoder

                Unbox ->
                    unboxEncoder
        )
        |> Serialize.variant0 Normal
        |> Serialize.variant0 Enum
        |> Serialize.variant0 Unbox
        |> Serialize.finishCustomType


fieldUpdateEncoder : FieldUpdate -> Encode.Value
fieldUpdateEncoder (FieldUpdate fieldRegion expr) =
    Encode.object
        [ ( "type", Encode.string "FieldUpdate" )
        , ( "fieldRegion", A.regionEncoder fieldRegion )
        , ( "expr", exprEncoder expr )
        ]


fieldUpdateDecoder : Decode.Decoder FieldUpdate
fieldUpdateDecoder =
    Decode.map2 FieldUpdate
        (Decode.field "fieldRegion" A.regionDecoder)
        (Decode.field "expr" exprDecoder)


exprEncoder : Expr -> Encode.Value
exprEncoder =
    A.locatedEncoder expr_Encoder


exprDecoder : Decode.Decoder Expr
exprDecoder =
    A.locatedDecoder expr_Decoder


expr_Encoder : Expr_ -> Encode.Value
expr_Encoder expr_ =
    case expr_ of
        VarLocal name ->
            Encode.object
                [ ( "type", Encode.string "VarLocal" )
                , ( "name", Encode.string name )
                ]

        VarTopLevel home name ->
            Encode.object
                [ ( "type", Encode.string "VarTopLevel" )
                , ( "home", ModuleName.canonicalEncoder home )
                , ( "name", Encode.string name )
                ]

        VarKernel home name ->
            Encode.object
                [ ( "type", Encode.string "VarKernel" )
                , ( "home", Encode.string home )
                , ( "name", Encode.string name )
                ]

        VarForeign home name annotation ->
            Encode.object
                [ ( "type", Encode.string "VarForeign" )
                , ( "home", ModuleName.canonicalEncoder home )
                , ( "name", Encode.string name )
                , ( "annotation", annotationEncoder annotation )
                ]

        VarCtor opts home name index annotation ->
            Encode.object
                [ ( "type", Encode.string "VarCtor" )
                , ( "opts", ctorOptsEncoder opts )
                , ( "home", ModuleName.canonicalEncoder home )
                , ( "name", Encode.string name )
                , ( "index", Index.zeroBasedEncoder index )
                , ( "annotation", annotationEncoder annotation )
                ]

        VarDebug home name annotation ->
            Encode.object
                [ ( "type", Encode.string "VarDebug" )
                , ( "home", ModuleName.canonicalEncoder home )
                , ( "name", Encode.string name )
                , ( "annotation", annotationEncoder annotation )
                ]

        VarOperator op home name annotation ->
            Encode.object
                [ ( "type", Encode.string "VarOperator" )
                , ( "op", Encode.string op )
                , ( "home", ModuleName.canonicalEncoder home )
                , ( "name", Encode.string name )
                , ( "annotation", annotationEncoder annotation )
                ]

        Chr chr ->
            Encode.object
                [ ( "type", Encode.string "Chr" )
                , ( "chr", Encode.string chr )
                ]

        Str str ->
            Encode.object
                [ ( "type", Encode.string "Str" )
                , ( "str", Encode.string str )
                ]

        Int int ->
            Encode.object
                [ ( "type", Encode.string "Int" )
                , ( "int", Encode.int int )
                ]

        Float float ->
            Encode.object
                [ ( "type", Encode.string "Float" )
                , ( "float", Encode.float float )
                ]

        List entries ->
            Encode.object
                [ ( "type", Encode.string "List" )
                , ( "entries", Encode.list exprEncoder entries )
                ]

        Negate expr ->
            Encode.object
                [ ( "type", Encode.string "Negate" )
                , ( "expr", exprEncoder expr )
                ]

        Binop op home name annotation left right ->
            Encode.object
                [ ( "type", Encode.string "Binop" )
                , ( "op", Encode.string op )
                , ( "home", ModuleName.canonicalEncoder home )
                , ( "name", Encode.string name )
                , ( "annotation", annotationEncoder annotation )
                , ( "left", exprEncoder left )
                , ( "right", exprEncoder right )
                ]

        Lambda args body ->
            Encode.object
                [ ( "type", Encode.string "Lambda" )
                , ( "args", Encode.list patternEncoder args )
                , ( "body", exprEncoder body )
                ]

        Call func args ->
            Encode.object
                [ ( "type", Encode.string "Call" )
                , ( "func", exprEncoder func )
                , ( "args", Encode.list exprEncoder args )
                ]

        If branches finally ->
            Encode.object
                [ ( "type", Encode.string "If" )
                , ( "branches", Encode.list (E.jsonPair exprEncoder exprEncoder) branches )
                , ( "finally", exprEncoder finally )
                ]

        Let def body ->
            Encode.object
                [ ( "type", Encode.string "Let" )
                , ( "def", defEncoder def )
                , ( "body", exprEncoder body )
                ]

        LetRec defs body ->
            Encode.object
                [ ( "type", Encode.string "LetRec" )
                , ( "defs", Encode.list defEncoder defs )
                , ( "body", exprEncoder body )
                ]

        LetDestruct pattern expr body ->
            Encode.object
                [ ( "type", Encode.string "LetDestruct" )
                , ( "pattern", patternEncoder pattern )
                , ( "expr", exprEncoder expr )
                , ( "body", exprEncoder body )
                ]

        Case expr branches ->
            Encode.object
                [ ( "type", Encode.string "Case" )
                , ( "expr", exprEncoder expr )
                , ( "branches", Encode.list caseBranchEncoder branches )
                ]

        Accessor field ->
            Encode.object
                [ ( "type", Encode.string "Accessor" )
                , ( "field", Encode.string field )
                ]

        Access record field ->
            Encode.object
                [ ( "type", Encode.string "Access" )
                , ( "record", exprEncoder record )
                , ( "field", A.locatedEncoder Encode.string field )
                ]

        Update name record updates ->
            Encode.object
                [ ( "type", Encode.string "Update" )
                , ( "name", Encode.string name )
                , ( "record", exprEncoder record )
                , ( "updates", E.assocListDict Encode.string fieldUpdateEncoder updates )
                ]

        Record fields ->
            Encode.object
                [ ( "type", Encode.string "Record" )
                , ( "fields", E.assocListDict Encode.string exprEncoder fields )
                ]

        Unit ->
            Encode.object
                [ ( "type", Encode.string "Unit" )
                ]

        Tuple a b maybeC ->
            Encode.object
                [ ( "type", Encode.string "Tuple" )
                , ( "a", exprEncoder a )
                , ( "b", exprEncoder b )
                , ( "maybeC", E.maybe exprEncoder maybeC )
                ]

        Shader src types ->
            Encode.object
                [ ( "type", Encode.string "Shader" )
                , ( "src", Shader.sourceEncoder src )
                , ( "types", Shader.typesEncoder types )
                ]


expr_Decoder : Decode.Decoder Expr_
expr_Decoder =
    Decode.field "type" Decode.string
        |> Decode.andThen
            (\type_ ->
                case type_ of
                    "VarLocal" ->
                        Decode.map VarLocal (Decode.field "name" Decode.string)

                    "VarTopLevel" ->
                        Decode.map2 VarTopLevel
                            (Decode.field "moduleName" ModuleName.canonicalDecoder)
                            (Decode.field "name" Decode.string)

                    "VarKernel" ->
                        Decode.map2 VarKernel
                            (Decode.field "home" Decode.string)
                            (Decode.field "name" Decode.string)

                    "VarForeign" ->
                        Decode.map3 VarForeign
                            (Decode.field "home" ModuleName.canonicalDecoder)
                            (Decode.field "name" Decode.string)
                            (Decode.field "annotation" annotationDecoder)

                    "VarCtor" ->
                        Decode.map5 VarCtor
                            (Decode.field "opts" ctorOptsDecoder)
                            (Decode.field "home" ModuleName.canonicalDecoder)
                            (Decode.field "name" Decode.string)
                            (Decode.field "index" Index.zeroBasedDecoder)
                            (Decode.field "annotation" annotationDecoder)

                    "VarDebug" ->
                        Decode.map3 VarDebug
                            (Decode.field "home" ModuleName.canonicalDecoder)
                            (Decode.field "name" Decode.string)
                            (Decode.field "annotation" annotationDecoder)

                    "VarOperator" ->
                        Decode.map4 VarOperator
                            (Decode.field "op" Decode.string)
                            (Decode.field "home" ModuleName.canonicalDecoder)
                            (Decode.field "name" Decode.string)
                            (Decode.field "annotation" annotationDecoder)

                    "Chr" ->
                        Decode.map Chr (Decode.field "chr" Decode.string)

                    "Str" ->
                        Decode.map Str (Decode.field "str" Decode.string)

                    "Int" ->
                        Decode.map Int (Decode.field "int" Decode.int)

                    "Float" ->
                        Decode.map Float (Decode.field "float" Decode.float)

                    "List" ->
                        Decode.map List (Decode.field "entries" (Decode.list exprDecoder))

                    "Negate" ->
                        Decode.map Negate (Decode.field "expr" exprDecoder)

                    "Binop" ->
                        Decode.map6 Binop
                            (Decode.field "op" Decode.string)
                            (Decode.field "home" ModuleName.canonicalDecoder)
                            (Decode.field "name" Decode.string)
                            (Decode.field "annotation" annotationDecoder)
                            (Decode.field "left" exprDecoder)
                            (Decode.field "right" exprDecoder)

                    "Lambda" ->
                        Decode.map2 Lambda
                            (Decode.field "args" (Decode.list patternDecoder))
                            (Decode.field "body" exprDecoder)

                    "Call" ->
                        Decode.map2 Call
                            (Decode.field "func" exprDecoder)
                            (Decode.field "args" (Decode.list exprDecoder))

                    "If" ->
                        Decode.map2 If
                            (Decode.field "branches" (Decode.list (D.jsonPair exprDecoder exprDecoder)))
                            (Decode.field "finally" exprDecoder)

                    "Let" ->
                        Decode.map2 Let
                            (Decode.field "def" defDecoder)
                            (Decode.field "body" exprDecoder)

                    "LetRec" ->
                        Decode.map2 LetRec
                            (Decode.field "defs" (Decode.list defDecoder))
                            (Decode.field "body" exprDecoder)

                    "LetDestruct" ->
                        Decode.map3 LetDestruct
                            (Decode.field "pattern" patternDecoder)
                            (Decode.field "expr" exprDecoder)
                            (Decode.field "body" exprDecoder)

                    "Case" ->
                        Decode.map2 Case
                            (Decode.field "expr" exprDecoder)
                            (Decode.field "branches" (Decode.list caseBranchDecoder))

                    "Accessor" ->
                        Decode.map Accessor (Decode.field "field" Decode.string)

                    "Access" ->
                        Decode.map2 Access
                            (Decode.field "record" exprDecoder)
                            (Decode.field "field" (A.locatedDecoder Decode.string))

                    "Update" ->
                        Decode.map3 Update
                            (Decode.field "name" Decode.string)
                            (Decode.field "record" exprDecoder)
                            (Decode.field "updates" (D.assocListDict compare Decode.string fieldUpdateDecoder))

                    "Record" ->
                        Decode.map Record
                            (Decode.field "fields" (D.assocListDict compare Decode.string exprDecoder))

                    "Unit" ->
                        Decode.succeed Unit

                    "Tuple" ->
                        Decode.map3 Tuple
                            (Decode.field "a" exprDecoder)
                            (Decode.field "b" exprDecoder)
                            (Decode.field "maybeC" (Decode.maybe exprDecoder))

                    "Shader" ->
                        Decode.map2 Shader
                            (Decode.field "src" Shader.sourceDecoder)
                            (Decode.field "types" Shader.typesDecoder)

                    _ ->
                        Decode.fail ("Unknown Expr_'s type: " ++ type_)
            )


patternEncoder : Pattern -> Encode.Value
patternEncoder =
    A.locatedEncoder pattern_Encoder


patternDecoder : Decode.Decoder Pattern
patternDecoder =
    A.locatedDecoder pattern_Decoder


pattern_Encoder : Pattern_ -> Encode.Value
pattern_Encoder pattern_ =
    case pattern_ of
        PAnything ->
            Encode.object
                [ ( "type", Encode.string "PAnything" )
                ]

        PVar name ->
            Encode.object
                [ ( "type", Encode.string "PVar" )
                , ( "name", Encode.string name )
                ]

        PRecord names ->
            Encode.object
                [ ( "type", Encode.string "PRecord" )
                , ( "names", Encode.list Encode.string names )
                ]

        PAlias pattern name ->
            Encode.object
                [ ( "type", Encode.string "PAlias" )
                , ( "pattern", patternEncoder pattern )
                , ( "name", Encode.string name )
                ]

        PUnit ->
            Encode.object
                [ ( "type", Encode.string "PUnit" )
                ]

        PTuple pattern1 pattern2 maybePattern3 ->
            Encode.object
                [ ( "type", Encode.string "PTuple" )
                , ( "pattern1", patternEncoder pattern1 )
                , ( "pattern2", patternEncoder pattern2 )
                , ( "pattern3", E.maybe patternEncoder maybePattern3 )
                ]

        PList patterns ->
            Encode.object
                [ ( "type", Encode.string "PList" )
                , ( "patterns", Encode.list patternEncoder patterns )
                ]

        PCons pattern1 pattern2 ->
            Encode.object
                [ ( "type", Encode.string "PCons" )
                , ( "pattern1", patternEncoder pattern1 )
                , ( "pattern2", patternEncoder pattern2 )
                ]

        PBool union bool ->
            Encode.object
                [ ( "type", Encode.string "PBool" )
                , ( "union", unionEncoder union )
                , ( "bool", Encode.bool bool )
                ]

        PChr chr ->
            Encode.object
                [ ( "type", Encode.string "PChr" )
                , ( "chr", Encode.string chr )
                ]

        PStr str ->
            Encode.object
                [ ( "type", Encode.string "PStr" )
                , ( "str", Encode.string str )
                ]

        PInt int ->
            Encode.object
                [ ( "type", Encode.string "PInt" )
                , ( "int", Encode.int int )
                ]

        PCtor { home, type_, union, name, index, args } ->
            Encode.object
                [ ( "type", Encode.string "PCtor" )
                , ( "home", ModuleName.canonicalEncoder home )
                , ( "type_", Encode.string type_ )
                , ( "union", unionEncoder union )
                , ( "name", Encode.string name )
                , ( "index", Index.zeroBasedEncoder index )
                , ( "args", Encode.list patternCtorArgEncoder args )
                ]


pattern_Decoder : Decode.Decoder Pattern_
pattern_Decoder =
    Decode.field "type" Decode.string
        |> Decode.andThen
            (\patternType ->
                case patternType of
                    "PAnything" ->
                        Decode.succeed PAnything

                    "PVar" ->
                        Decode.map PVar
                            (Decode.field "name" Decode.string)

                    "PRecord" ->
                        Decode.map PRecord
                            (Decode.field "names" (Decode.list Decode.string))

                    "PAlias" ->
                        Decode.map2 PAlias
                            (Decode.field "pattern" patternDecoder)
                            (Decode.field "name" Decode.string)

                    "PUnit" ->
                        Decode.succeed PUnit

                    "PTuple" ->
                        Decode.map3 PTuple
                            (Decode.field "pattern1" patternDecoder)
                            (Decode.field "pattern2" patternDecoder)
                            (Decode.field "pattern3" (Decode.maybe patternDecoder))

                    "PList" ->
                        Decode.map PList
                            (Decode.field "patterns" (Decode.list patternDecoder))

                    "PCons" ->
                        Decode.map2 PCons
                            (Decode.field "pattern1" patternDecoder)
                            (Decode.field "pattern2" patternDecoder)

                    "PBool" ->
                        Decode.map2 PBool
                            (Decode.field "union" unionDecoder)
                            (Decode.field "bool" Decode.bool)

                    "PChr" ->
                        Decode.map PChr (Decode.field "chr" Decode.string)

                    "PStr" ->
                        Decode.map PStr (Decode.field "str" Decode.string)

                    "PInt" ->
                        Decode.map PInt (Decode.field "int" Decode.int)

                    "PCtor" ->
                        Decode.map6
                            (\home type_ union name index args ->
                                PCtor
                                    { home = home
                                    , type_ = type_
                                    , union = union
                                    , name = name
                                    , index = index
                                    , args = args
                                    }
                            )
                            (Decode.field "home" ModuleName.canonicalDecoder)
                            (Decode.field "type_" Decode.string)
                            (Decode.field "union" unionDecoder)
                            (Decode.field "name" Decode.string)
                            (Decode.field "index" Index.zeroBasedDecoder)
                            (Decode.field "args" (Decode.list patternCtorArgDecoder))

                    _ ->
                        Decode.fail ("Unknown Pattern_'s type: " ++ patternType)
            )


patternCtorArgEncoder : PatternCtorArg -> Encode.Value
patternCtorArgEncoder (PatternCtorArg index srcType pattern) =
    Encode.object
        [ ( "type", Encode.string "PatternCtorArg" )
        , ( "index", Index.zeroBasedEncoder index )
        , ( "srcType", typeEncoder srcType )
        , ( "pattern", patternEncoder pattern )
        ]


patternCtorArgDecoder : Decode.Decoder PatternCtorArg
patternCtorArgDecoder =
    Decode.map3 PatternCtorArg
        (Decode.field "index" Index.zeroBasedDecoder)
        (Decode.field "srcType" typeDecoder)
        (Decode.field "pattern" patternDecoder)


defEncoder : Def -> Encode.Value
defEncoder def =
    case def of
        Def name args expr ->
            Encode.object
                [ ( "type", Encode.string "Def" )
                , ( "name", A.locatedEncoder Encode.string name )
                , ( "args", Encode.list patternEncoder args )
                , ( "expr", exprEncoder expr )
                ]

        TypedDef name freeVars typedArgs expr srcResultType ->
            Encode.object
                [ ( "type", Encode.string "TypedDef" )
                , ( "name", A.locatedEncoder Encode.string name )
                , ( "freeVars", freeVarsEncoder freeVars )
                , ( "typedArgs", Encode.list (E.jsonPair patternEncoder typeEncoder) typedArgs )
                , ( "expr", exprEncoder expr )
                , ( "srcResultType", typeEncoder srcResultType )
                ]


defDecoder : Decode.Decoder Def
defDecoder =
    Decode.field "type" Decode.string
        |> Decode.andThen
            (\type_ ->
                case type_ of
                    "Def" ->
                        Decode.map3 Def
                            (Decode.field "name" (A.locatedDecoder Decode.string))
                            (Decode.field "args" (Decode.list patternDecoder))
                            (Decode.field "expr" exprDecoder)

                    "TypedDef" ->
                        Decode.map5 TypedDef
                            (Decode.field "name" (A.locatedDecoder Decode.string))
                            (Decode.field "freeVars" freeVarsDecoder)
                            (Decode.field "typedArgs" (Decode.list (D.jsonPair patternDecoder typeDecoder)))
                            (Decode.field "expr" exprDecoder)
                            (Decode.field "srcResultType" typeDecoder)

                    _ ->
                        Decode.fail ("Unknown Def's type: " ++ type_)
            )


caseBranchEncoder : CaseBranch -> Encode.Value
caseBranchEncoder (CaseBranch pattern expr) =
    Encode.object
        [ ( "type", Encode.string "CaseBranch" )
        , ( "pattern", patternEncoder pattern )
        , ( "expr", exprEncoder expr )
        ]


caseBranchDecoder : Decode.Decoder CaseBranch
caseBranchDecoder =
    Decode.map2 CaseBranch
        (Decode.field "pattern" patternDecoder)
        (Decode.field "expr" exprDecoder)<|MERGE_RESOLUTION|>--- conflicted
+++ resolved
@@ -76,11 +76,8 @@
 import Data.Map as Dict exposing (Dict)
 import Json.Decode as Decode
 import Json.Encode as Encode
-<<<<<<< HEAD
 import Serialize exposing (Codec)
-=======
 import System.TypeCheck.IO as IO
->>>>>>> 87be0b21
 
 
 
