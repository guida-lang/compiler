module Terminal.Main exposing (main)

import Compiler.Elm.Version as V
import Compiler.Reporting.Doc as D
import System.IO as IO exposing (IO)
import Terminal.Bump as Bump
import Terminal.Diff as Diff
import Terminal.Format as Format
import Terminal.Init as Init
import Terminal.Install as Install
import Terminal.Make as Make
import Terminal.Publish as Publish
import Terminal.Repl as Repl
import Terminal.Terminal as Terminal
import Terminal.Terminal.Chomp as Chomp
import Terminal.Terminal.Helpers as Terminal
import Terminal.Terminal.Internal as Terminal
<<<<<<< HEAD
import Terminal.Test as Test
=======
import Terminal.Uninstall as Uninstall
>>>>>>> 0623e2b6


main : IO.Program
main =
    IO.run app


app : IO ()
app =
    Terminal.app intro
        outro
        [ repl
        , init
        , make
        , install
        , uninstall
        , bump
        , diff
        , publish
        , format
        , test
        ]


intro : D.Doc
intro =
    D.vcat
        [ D.fillSep
            [ D.fromChars "Hi,"
            , D.fromChars "thank"
            , D.fromChars "you"
            , D.fromChars "for"
            , D.fromChars "trying"
            , D.fromChars "out"
            , D.green (D.fromChars "Elm")
            , D.green (D.fromChars (V.toChars V.compiler))
                |> D.a (D.fromChars ".")
            , D.fromChars "I hope you like it!"
            ]
        , D.fromChars ""
        , D.black (D.fromChars "-------------------------------------------------------------------------------")
        , D.black (D.fromChars "I highly recommend working through <https://guide.elm-lang.org> to get started.")
        , D.black (D.fromChars "It teaches many important concepts, including how to use `elm` in the terminal.")
        , D.black (D.fromChars "-------------------------------------------------------------------------------")
        ]


outro : D.Doc
outro =
    D.fillSep <|
        (List.map D.fromChars <|
            String.words <|
                "Be sure to ask on the Elm slack if you run into trouble! Folks are friendly and happy to help out. They hang out there because it is fun, so be kind to get the best results!"
        )



-- INIT


init : Terminal.Command
init =
    let
        summary : String
        summary =
            "Start an Elm project. It creates a starter elm.json file and provides a link explaining what to do from there."

        details : String
        details =
            "The `init` command helps start Elm projects:"

        example : D.Doc
        example =
            reflow
                "It will ask permission to create an elm.json file, the one thing common to all Elm projects. It also provides a link explaining what to do from there."

        initFlags : Terminal.Flags
        initFlags =
            Terminal.flags
                |> Terminal.more (Terminal.onOff "package" "Creates a starter elm.json file for a package project.")
    in
    Terminal.Command "init" (Terminal.Common summary) details example Terminal.noArgs initFlags <|
        \chunks ->
            Chomp.chomp Nothing
                chunks
                [ Chomp.chompExactly (Chomp.pure ())
                ]
                (Chomp.pure Init.Flags
                    |> Chomp.apply (Chomp.chompOnOffFlag "package")
                    |> Chomp.bind
                        (\value ->
                            Chomp.checkForUnknownFlags initFlags
                                |> Chomp.fmap (\_ -> value)
                        )
                )
                |> Tuple.second
                |> Result.map (\( args, flags ) -> Init.run args flags)



-- REPL


repl : Terminal.Command
repl =
    let
        summary : String
        summary =
            "Open up an interactive programming session. Type in Elm expressions like (2 + 2) or (String.length \"test\") and see if they equal four!"

        details : String
        details =
            "The `repl` command opens up an interactive programming session:"

        example : D.Doc
        example =
            reflow
                "Start working through <https://guide.elm-lang.org> to learn how to use this! It has a whole chapter that uses the REPL for everything, so that is probably the quickest way to get started."

        replFlags : Terminal.Flags
        replFlags =
            Terminal.flags
                |> Terminal.more (Terminal.flag "interpreter" interpreter "Path to a alternate JS interpreter, like node or nodejs.")
                |> Terminal.more (Terminal.onOff "no-colors" "Turn off the colors in the REPL. This can help if you are having trouble reading the values. Some terminals use a custom color scheme that diverges significantly from the standard ANSI colors, so another path may be to pick a more standard color scheme.")
    in
    Terminal.Command "repl" (Terminal.Common summary) details example Terminal.noArgs replFlags <|
        \chunks ->
            Chomp.chomp Nothing
                chunks
                [ Chomp.chompExactly (Chomp.pure ())
                ]
                (Chomp.pure Repl.Flags
                    |> Chomp.apply (Chomp.chompNormalFlag "interpreter" interpreter Just)
                    |> Chomp.apply (Chomp.chompOnOffFlag "no-colors")
                    |> Chomp.bind
                        (\value ->
                            Chomp.checkForUnknownFlags replFlags
                                |> Chomp.fmap (\_ -> value)
                        )
                )
                |> Tuple.second
                |> Result.map (\( args, flags ) -> Repl.run args flags)


interpreter : Terminal.Parser
interpreter =
    Terminal.Parser
        { singular = "interpreter"
        , plural = "interpreters"
        , suggest = \_ -> IO.pure []
        , examples = \_ -> IO.pure [ "node", "nodejs" ]
        }



-- MAKE


make : Terminal.Command
make =
    let
        details : String
        details =
            "The `make` command compiles Guida (and Elm) code into JS or HTML:"

        example : D.Doc
        example =
            stack
                [ reflow "For example:"
                , D.indent 4 <| D.green (D.fromChars "guida make src/Main.guida")
                , reflow "This tries to compile an Guida (and Elm) file named src/Main.guida, generating an index.html file if possible."
                ]

        makeFlags : Terminal.Flags
        makeFlags =
            Terminal.flags
                |> Terminal.more (Terminal.onOff "debug" "Turn on the time-travelling debugger. It allows you to rewind and replay events. The events can be imported/exported into a file, which makes for very precise bug reports!")
                |> Terminal.more (Terminal.onOff "optimize" "Turn on optimizations to make code smaller and faster. For example, the compiler renames record fields to be as short as possible and unboxes values to reduce allocation.")
                |> Terminal.more (Terminal.onOff "sourcemaps" "Add source maps to resulting JavaScript code.")
                |> Terminal.more (Terminal.flag "output" Make.output "Specify the name of the resulting JS file. For example --output=assets/guida.js to generate the JS at assets/guida.js or --output=/dev/null to generate no output at all!")
                |> Terminal.more (Terminal.flag "report" Make.reportType "You can say --report=json to get error messages as JSON. This is only really useful if you are an editor plugin. Humans should avoid it!")
                |> Terminal.more (Terminal.flag "docs" Make.docsFile "Generate a JSON file of documentation for a package. Eventually it will be possible to preview docs with `reactor` because it is quite hard to deal with these JSON files directly.")
    in
    Terminal.Command "make" Terminal.Uncommon details example (Terminal.zeroOrMore Terminal.guidaOrElmFile) makeFlags <|
        \chunks ->
            Chomp.chomp Nothing
                chunks
                [ Chomp.chompMultiple (Chomp.pure identity) Terminal.guidaOrElmFile Terminal.parseGuidaOrElmFile
                ]
                (Chomp.pure Make.Flags
                    |> Chomp.apply (Chomp.chompOnOffFlag "debug")
                    |> Chomp.apply (Chomp.chompOnOffFlag "optimize")
                    |> Chomp.apply (Chomp.chompOnOffFlag "sourcemaps")
                    |> Chomp.apply (Chomp.chompNormalFlag "output" Make.output Make.parseOutput)
                    |> Chomp.apply (Chomp.chompNormalFlag "report" Make.reportType Make.parseReportType)
                    |> Chomp.apply (Chomp.chompNormalFlag "docs" Make.docsFile Make.parseDocsFile)
                    |> Chomp.bind
                        (\value ->
                            Chomp.checkForUnknownFlags makeFlags
                                |> Chomp.fmap (\_ -> value)
                        )
                )
                |> Tuple.second
                |> Result.map (\( args, flags ) -> Make.run args flags)



-- INSTALL


install : Terminal.Command
install =
    let
        details : String
        details =
            "The `install` command fetches packages from <https://package.elm-lang.org> for use in your project:"

        example : D.Doc
        example =
            stack
                [ reflow
                    "For example, if you want to get packages for HTTP and JSON, you would say:"
                , D.indent 4 <|
                    D.green <|
                        D.vcat <|
                            [ D.fromChars "guida install elm/http"
                            , D.fromChars "guida install elm/json"
                            ]
                , reflow
                    "Notice that you must say the AUTHOR name and PROJECT name! After running those commands, you could say `import Http` or `import Json.Decode` in your code."
                , reflow
                    "What if two projects use different versions of the same package? No problem! Each project is independent, so there cannot be conflicts like that!"
                ]

        installArgs : Terminal.Args
        installArgs =
            Terminal.oneOf
                [ Terminal.require0
                , Terminal.require1 Terminal.package
                ]

        installFlags : Terminal.Flags
        installFlags =
            Terminal.flags
                |> Terminal.more (Terminal.onOff "test" "Install as a test-dependency.")
                |> Terminal.more (Terminal.onOff "yes" "Reply 'yes' to all automated prompts.")
    in
    Terminal.Command "install" Terminal.Uncommon details example installArgs installFlags <|
        \chunks ->
            Chomp.chomp Nothing
                chunks
                [ Chomp.chompExactly (Chomp.pure Install.NoArgs)
                , Chomp.chompExactly
                    (Chomp.pure Install.Install
                        |> Chomp.bind
                            (\func ->
                                Chomp.chompArg (List.length chunks) Terminal.package Terminal.parsePackage
                                    |> Chomp.fmap (\arg -> func arg)
                            )
                    )
                ]
                (Chomp.pure Install.Flags
                    |> Chomp.apply (Chomp.chompOnOffFlag "test")
                    |> Chomp.apply (Chomp.chompOnOffFlag "yes")
                    |> Chomp.bind
                        (\value ->
                            Chomp.checkForUnknownFlags installFlags
                                |> Chomp.fmap (\_ -> value)
                        )
                )
                |> Tuple.second
                |> Result.map (\( args, flags ) -> Install.run args flags)



-- UNINSTALL


uninstall : Terminal.Command
uninstall =
    let
        details : String
        details =
            "The `uninstall` command removes packages your project:"

        example : D.Doc
        example =
            stack
                [ reflow
                    "For example, if you want to remove the HTTP and JSON packages, you would say:"
                , D.indent 4 <|
                    D.green <|
                        D.vcat <|
                            [ D.fromChars "guida uninstall elm/http"
                            , D.fromChars "guida uninstall elm/json"
                            ]
                ]

        uninstallArgs : Terminal.Args
        uninstallArgs =
            Terminal.oneOf
                [ Terminal.require0
                , Terminal.require1 Terminal.package
                ]

        uninstallFlags : Terminal.Flags
        uninstallFlags =
            Terminal.flags
                |> Terminal.more (Terminal.onOff "yes" "Reply 'yes' to all automated prompts.")
    in
    Terminal.Command "uninstall" Terminal.Uncommon details example uninstallArgs uninstallFlags <|
        \chunks ->
            Chomp.chomp Nothing
                chunks
                [ Chomp.chompExactly (Chomp.pure Uninstall.NoArgs)
                , Chomp.chompExactly
                    (Chomp.pure Uninstall.Uninstall
                        |> Chomp.bind
                            (\func ->
                                Chomp.chompArg (List.length chunks) Terminal.package Terminal.parsePackage
                                    |> Chomp.fmap (\arg -> func arg)
                            )
                    )
                ]
                (Chomp.pure Uninstall.Flags
                    |> Chomp.apply (Chomp.chompOnOffFlag "yes")
                    |> Chomp.bind
                        (\value ->
                            Chomp.checkForUnknownFlags uninstallFlags
                                |> Chomp.fmap (\_ -> value)
                        )
                )
                |> Tuple.second
                |> Result.map (\( args, flags ) -> Uninstall.run args flags)



-- PUBLISH


publish : Terminal.Command
publish =
    let
        details : String
        details =
            "The `publish` command publishes your package on <https://package.elm-lang.org> so that anyone in the Elm community can use it."

        example : D.Doc
        example =
            stack
                [ reflow
                    "Think hard if you are ready to publish NEW packages though!"
                , reflow
                    "Part of what makes Elm great is the packages ecosystem. The fact that there is usually one option (usually very well done) makes it way easier to pick packages and become productive. So having a million packages would be a failure in Elm. We do not need twenty of everything, all coded in a single weekend."
                , reflow
                    "So as community members gain wisdom through experience, we want them to share that through thoughtful API design and excellent documentation. It is more about sharing ideas and insights than just sharing code! The first step may be asking for advice from people you respect, or in community forums. The second step may be using it at work to see if it is as nice as you think. Maybe it ends up as an experiment on GitHub only. Point is, try to be respectful of the community and package ecosystem!"
                , reflow
                    "Check out <https://package.elm-lang.org/help/design-guidelines> for guidance on how to create great packages!"
                ]
    in
    Terminal.Command "publish" Terminal.Uncommon details example Terminal.noArgs Terminal.noFlags <|
        \chunks ->
            Chomp.chomp Nothing
                chunks
                [ Chomp.chompExactly (Chomp.pure ())
                ]
                (Chomp.pure ()
                    |> Chomp.bind
                        (\value ->
                            Chomp.checkForUnknownFlags Terminal.noFlags
                                |> Chomp.fmap (\_ -> value)
                        )
                )
                |> Tuple.second
                |> Result.map (\( args, flags ) -> Publish.run args flags)



-- BUMP


bump : Terminal.Command
bump =
    let
        details : String
        details =
            "The `bump` command figures out the next version number based on API changes:"

        example : D.Doc
        example =
            reflow
                "Say you just published version 1.0.0, but then decided to remove a function. I will compare the published API to what you have locally, figure out that it is a MAJOR change, and bump your version number to 2.0.0. I do this with all packages, so there cannot be MAJOR changes hiding in PATCH releases in Elm!"
    in
    Terminal.Command "bump" Terminal.Uncommon details example Terminal.noArgs Terminal.noFlags <|
        \chunks ->
            Chomp.chomp Nothing
                chunks
                [ Chomp.chompExactly (Chomp.pure ())
                ]
                (Chomp.pure ()
                    |> Chomp.bind
                        (\value ->
                            Chomp.checkForUnknownFlags Terminal.noFlags
                                |> Chomp.fmap (\_ -> value)
                        )
                )
                |> Tuple.second
                |> Result.map (\( args, flags ) -> Bump.run args flags)



-- DIFF


diff : Terminal.Command
diff =
    let
        details : String
        details =
            "The `diff` command detects API changes:"

        example : D.Doc
        example =
            stack
                [ reflow
                    "For example, to see what changed in the HTML package between versions 1.0.0 and 2.0.0, you can say:"
                , D.indent 4 <| D.green <| D.fromChars "elm diff elm/html 1.0.0 2.0.0"
                , reflow
                    "Sometimes a MAJOR change is not actually very big, so this can help you plan your upgrade timelines."
                ]

        diffArgs : Terminal.Args
        diffArgs =
            Terminal.oneOf
                [ Terminal.require0
                , Terminal.require1 Terminal.version
                , Terminal.require2 Terminal.version Terminal.version
                , Terminal.require3 Terminal.package Terminal.version Terminal.version
                ]
    in
    Terminal.Command "diff" Terminal.Uncommon details example diffArgs Terminal.noFlags <|
        \chunks ->
            Chomp.chomp Nothing
                chunks
                [ Chomp.chompExactly (Chomp.pure Diff.CodeVsLatest)
                , Chomp.chompExactly
                    (Chomp.pure Diff.CodeVsExactly
                        |> Chomp.bind
                            (\func ->
                                Chomp.chompArg (List.length chunks) Terminal.version Terminal.parseVersion
                                    |> Chomp.fmap (\arg -> func arg)
                            )
                    )
                , Chomp.chompExactly
                    (Chomp.pure Diff.LocalInquiry
                        |> Chomp.bind
                            (\func ->
                                Chomp.chompArg (List.length chunks) Terminal.version Terminal.parseVersion
                                    |> Chomp.fmap (\arg -> func arg)
                            )
                        |> Chomp.bind
                            (\func ->
                                Chomp.chompArg (List.length chunks) Terminal.version Terminal.parseVersion
                                    |> Chomp.fmap (\arg -> func arg)
                            )
                    )
                , Chomp.chompExactly
                    (Chomp.pure Diff.GlobalInquiry
                        |> Chomp.bind
                            (\func ->
                                Chomp.chompArg (List.length chunks) Terminal.package Terminal.parsePackage
                                    |> Chomp.fmap (\arg -> func arg)
                            )
                        |> Chomp.bind
                            (\func ->
                                Chomp.chompArg (List.length chunks) Terminal.version Terminal.parseVersion
                                    |> Chomp.fmap (\arg -> func arg)
                            )
                        |> Chomp.bind
                            (\func ->
                                Chomp.chompArg (List.length chunks) Terminal.version Terminal.parseVersion
                                    |> Chomp.fmap (\arg -> func arg)
                            )
                    )
                ]
                (Chomp.pure ()
                    |> Chomp.bind
                        (\value ->
                            Chomp.checkForUnknownFlags Terminal.noFlags
                                |> Chomp.fmap (\_ -> value)
                        )
                )
                |> Tuple.second
                |> Result.map (\( args, flags ) -> Diff.run args flags)



-- FORMAT


format : Terminal.Command
format =
    let
        details : String
        details =
            "The `format` command formats Elm code in place."

        example : D.Doc
        example =
            stack
                [ reflow "For example:"
                , D.indent 4 <| D.green (D.fromChars "guida format src/Main.elm")
                , reflow "This tries to format an Elm file named src/Main.elm, formatting it in place."
                ]

        formatArgs : Terminal.Args
        formatArgs =
            Terminal.zeroOrMore Terminal.filePath

        formatFlags : Terminal.Flags
        formatFlags =
            Terminal.flags
                |> Terminal.more (Terminal.flag "output" output "Write output to FILE instead of overwriting the given source file.")
                |> Terminal.more (Terminal.onOff "yes" "Reply 'yes' to all automated prompts.")
                |> Terminal.more (Terminal.onOff "validate" "Check if files are formatted without changing them.")
                |> Terminal.more (Terminal.onOff "stdin" "Read from stdin, output to stdout.")
    in
    Terminal.Command "format" Terminal.Uncommon details example formatArgs formatFlags <|
        \chunks ->
            Chomp.chomp Nothing
                chunks
                [ Chomp.chompMultiple (Chomp.pure identity) Terminal.filePath Terminal.parseFilePath
                ]
                (Chomp.pure Format.Flags
                    |> Chomp.apply (Chomp.chompNormalFlag "output" output Just)
                    |> Chomp.apply (Chomp.chompOnOffFlag "yes")
                    |> Chomp.apply (Chomp.chompOnOffFlag "validate")
                    |> Chomp.apply (Chomp.chompOnOffFlag "stdin")
                    |> Chomp.bind
                        (\value ->
                            Chomp.checkForUnknownFlags formatFlags
                                |> Chomp.fmap (\_ -> value)
                        )
                )
                |> Tuple.second
                |> Result.map (\( args, flags ) -> Format.run args flags)


output : Terminal.Parser
output =
    Terminal.Parser
        { singular = "output"
        , plural = "outputs"
        , suggest = \_ -> IO.pure []
        , examples = \_ -> IO.pure []
        }



-- TEST


test : Terminal.Command
test =
    let
        details : String
        details =
            "The `test` command runs tests."

        example : D.Doc
        example =
            stack
                [ reflow "For example:"
                , D.indent 4 <| D.green (D.fromChars "guida test")
                , reflow "Run tests in the tests/ folder."
                , D.indent 4 <| D.green (D.fromChars "guida test src/Main.guida")
                , reflow "Run tests in files matching the glob."
                ]

        testArgs : Terminal.Args
        testArgs =
            Terminal.zeroOrMore Terminal.filePath

        testFlags : Terminal.Flags
        testFlags =
            Terminal.noFlags
    in
    Terminal.Command "test" Terminal.Uncommon details example testArgs testFlags <|
        \chunks ->
            Chomp.chomp Nothing
                chunks
                [ Chomp.chompMultiple (Chomp.pure identity) Terminal.filePath Terminal.parseFilePath
                ]
                (Chomp.pure ()
                    |> Chomp.bind
                        (\value ->
                            Chomp.checkForUnknownFlags testFlags
                                |> Chomp.fmap (\_ -> value)
                        )
                )
                |> Tuple.second
                |> Result.map (\( args, flags ) -> Test.run args flags)



-- HELPERS


stack : List D.Doc -> D.Doc
stack docs =
    D.vcat <| List.intersperse (D.fromChars "") docs


reflow : String -> D.Doc
reflow string =
    D.fillSep <| List.map D.fromChars <| String.words string<|MERGE_RESOLUTION|>--- conflicted
+++ resolved
@@ -15,11 +15,8 @@
 import Terminal.Terminal.Chomp as Chomp
 import Terminal.Terminal.Helpers as Terminal
 import Terminal.Terminal.Internal as Terminal
-<<<<<<< HEAD
 import Terminal.Test as Test
-=======
 import Terminal.Uninstall as Uninstall
->>>>>>> 0623e2b6
 
 
 main : IO.Program
